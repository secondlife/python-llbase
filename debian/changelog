--- conflicted
+++ resolved
@@ -1,27 +1,25 @@
-<<<<<<< HEAD
+llbase (0.9.4) stable; urgency=high
+  * Fixed omission of requests_params in get
+
+ -- Scott Lawrence <oz@lindenlab.com>  Tue, 8 Jun 2017 12:00:00 -0400
+
+llbase (0.9.3) stable; urgency=high
+    * Add the ability to pass parameters through to requests get and post
+
+ -- Scott Lawrence <oz@lindenlab.com>  Tue, 7 Jun 2017 12:00:00 -0400
+
+llbase (0.9.2) stable; urgency=low
+  * Add the ability to pass parameters through to requests.Session
+    when instantiating a RESTService
+
+ -- Scott Lawrence <oz@lindenlab.com>  Tue, 7 Jun 2017 12:00:00 -0400
+
 llbase (0.9.1) stable; urgency=low
 
   * Upgrade to python 2.7
   * Skip one unit test that relies on incorrect unicode handling in xml
 
  -- Scott Lawrence <oz@lindenlab.com>  Mon, 15 May 2017 12:00:00 -0400
-=======
-llbase (0.9.3) stable; urgency=high
-  * Fixed omission of requests_params in get
-
- -- Scott Lawrence <oz@lindenlab.com>  Tue, 8 Jun 2017 12:00:00 -0400
-
-llbase (0.9.2) stable; urgency=high
-  * Add the ability to pass parameters through to requests get and post
-
- -- Scott Lawrence <oz@lindenlab.com>  Tue, 7 Jun 2017 12:00:00 -0400
-
-llbase (0.9.1) stable; urgency=low
-  * Add the ability to pass parameters through to requests.Session
-    when instantiating a RESTService
-
- -- Scott Lawrence <oz@lindenlab.com>  Tue, 7 Jun 2017 12:00:00 -0400
->>>>>>> c8f430bf
 
 llbase (0.9.0) stable; urgency=low
 
