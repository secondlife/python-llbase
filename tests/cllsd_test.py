# file: cllsd_test.py
#
# $LicenseInfo:firstyear=2008&license=mit$
#
# Copyright (c) 2008-2009, Linden Research, Inc.
#
# Permission is hereby granted, free of charge, to any person obtaining a copy
# of this software and associated documentation files (the "Software"), to deal
# in the Software without restriction, including without limitation the rights
# to use, copy, modify, merge, publish, distribute, sublicense, and/or sell
# copies of the Software, and to permit persons to whom the Software is
# furnished to do so, subject to the following conditions:
#
# The above copyright notice and this permission notice shall be included in
# all copies or substantial portions of the Software.
#
# THE SOFTWARE IS PROVIDED "AS IS", WITHOUT WARRANTY OF ANY KIND, EXPRESS OR
# IMPLIED, INCLUDING BUT NOT LIMITED TO THE WARRANTIES OF MERCHANTABILITY,
# FITNESS FOR A PARTICULAR PURPOSE AND NONINFRINGEMENT. IN NO EVENT SHALL THE
# AUTHORS OR COPYRIGHT HOLDERS BE LIABLE FOR ANY CLAIM, DAMAGES OR OTHER
# LIABILITY, WHETHER IN AN ACTION OF CONTRACT, TORT OR OTHERWISE, ARISING FROM,
# OUT OF OR IN CONNECTION WITH THE SOFTWARE OR THE USE OR OTHER DEALINGS IN
# THE SOFTWARE.
# $/LicenseInfo$

"""
Types as well as parsing and formatting functions for handling LLSD.
"""
from __future__ import print_function
from __future__ import division

from datetime import datetime, date
import os.path
import sys
import time
import unittest
import uuid

from llbase import llsd
from nose import SkipTest

values = (
    '&<>',
    u'\u81acj',
    llsd.uri('http://foo<'),
    uuid.UUID(int=0),
    ['thing', 123, 1.34],
    sys.maxsize + 10,
    llsd.binary(b'foo'),
    {u'f&\u1212': 3},
    3.1,
    True,
    None,
    datetime.fromtimestamp(time.time()),
    date(1066,1,1),
    )

class CLLSDTest(unittest.TestCase):
    """
    This class aggregates all the test cases for the C extension cllsd.
    The performance comparision between c extension and pure python of
    each value type is done in separate method.
    """
    def get_cllsd(self):
        try:
            from llbase import _cllsd
        except ImportError:
            # We expect to be able to import _cllsd in Python 2, except for
            # Windows.
            if not llsd.PY2:
                raise SkipTest('_cllsd not supported in Python 3')
            if sys.platform.lower().startswith('win'):
                raise SkipTest('_cllsd not supported on Windows')
            # oh oh, something's actually wrong here
            raise
        
        return _cllsd

    def runValueTest(self, v, times, debug=False):
        """
        Uility method to run performance comparision on passed in value.
        It will use passed-in value to construct a large llsd object.
        """
<<<<<<< HEAD
        # check whether it's windows platform first
        if sys.platform.lower().startswith('win'):
            print("C extension is not supported on Windows. Test abort.")
            return
        
        import llbase._cllsd as cllsd
=======
        cllsd = self.get_cllsd()
>>>>>>> 13b7eb20
        
        if debug:
            print('%r => %r' % (v, cllsd.llsd_to_xml(v)))

        a = [[{'a': v}]] * times

        s = time.time()
        cresult = cllsd.llsd_to_xml(a)
        chash = hash(cresult)
        e = time.time()
        t1 = e - s
        if debug:
            print("C running time:", t1)

        s = time.time()
        presult = llsd.LLSDXMLFormatter()._format(a)
        phash = hash(presult)
        e = time.time()
        t2 = e - s
        if debug:
            print("Pure python running time:", t2)
            print("\ncpresult:",cresult)
            print("presult:",presult)

        self.assertEquals(a, llsd.parse(cresult))
        self.assertEquals(a, llsd.parse(presult))
        #self.assertEquals(chash, phash)

        if debug:
            print('Speedup:', t2 / t1)


    def testCLLSDPerformanceString(self):
        """
        Test performance for serialization of a large mixed array which
        is consistent of map which has a string value.
        """
        self.runValueTest(values[0], 1000)
    
    def testCLLSDPerformanceUnicodeString(self):
        """
        Test performance for serialization of a large mixed array which
        is consistent of map which has a Unicode string value.
        """
        self.runValueTest(values[1], 1000)
    
    def testCLLSDPerformanceURI(self):
        """
        Test performance for serialization of a large mixed array which
        is consistent of map which has a URI value.
        """
        self.runValueTest(values[2], 1000)

    def testCLLSDPerformceUUID(self):
        """
        Test performance for serialization of a large mixed array which
        is consistent of map which has a UUID value.
        """
        self.runValueTest(values[3], 1000)
        
    def testCLLSDPerformanceArray(self):
        """
        Test performance for serialization of a large mixed array which
        is consistent of map which has a Array value.
        """
        self.runValueTest(values[4], 1000)
    
    def testCLLSDPerformanceInteger(self):
        """
        Test performance for serialization of a large mixed array which
        is consistent of map which has a Integer value.
        """
        self.runValueTest(values[5], 1000)

    def testCLLSDPerformanceBinary(self):
        """
        Test performance for serialization of a large mixed array which
        is consistent of map which has a Binary value.
        """
        self.runValueTest(values[6], 1000)

    def testCLLSDPerformanceMap(self):
        """
        Test performance for serialization of a large mixed array which
        is consistent of map which has a Map value.
        """
        self.runValueTest(values[7], 1000)

    def testCLLSDPerformanceReal(self):
        """
        Test performance for serialization of a large mixed array which
        is consistent of map which has a Real value.
        """
        self.runValueTest(values[8], 1000)

    def testCLLSDPerformanceBoolean(self):
        """
        Test performance for serialization of a large mixed array which
        is consistent of map which has a Boolean value.
        """
        self.runValueTest(values[9], 1000)

    def testCLLSDPerformanceUndef(self):
        """
        Test performance for serialization of a large mixed array which
        is consistent of map which has a undefined value.
        """
        self.runValueTest(values[10], 1000)

    def testCLLSDPerformanceDate(self):
        """
        Test performance for serialization of a large mixed array which
        is consistent of map which has a datetime value.
        """
        self.runValueTest(values[11], 1000)

    def testCLLSDFormatDate(self):
        """
        Test serialization of a date before the year 1900
        """
<<<<<<< HEAD
        # check whether it's windows platform first
        if sys.platform.lower().startswith('win'):
            print("C extension is not supported on Windows. Test abort.")
            return
        
        import llbase._cllsd as cllsd
=======
        cllsd = self.get_cllsd()
>>>>>>> 13b7eb20
       
        a = [[{'a': values[12]}]]
        b = [[{'a': datetime(1066, 1, 1, 0, 0)}]]

        cresult = cllsd.llsd_to_xml(a)
        self.assertEquals(b, llsd.parse(cresult))

    def testCLLSDPerformanceComposited(self):
        """
        Test performance for serialization of a composited llsd object.
        """
        composited_object = [{'destination': 'http://secondlife.com'},
        {'version': 1},
        {'modification_date': datetime(2006, 2, 1, 14, 29, 53, 460000)},
        {'first_name': 'Pat', 'last_name': 'Lin', 'granters': [uuid.UUID('a2e76fcd-9360-4f6d-a924-000000000003')],
        'look_at': [-0.043753, -0.99904199999999999, 0.0],
        'attachment_data': [{'attachment_point': 2, 'item_id': uuid.UUID('d6852c11-a74e-309a-0462-50533f1ef9b3'),
        'asset_id': uuid.UUID('c69b29b1-8944-58ae-a7c5-2ca7b23e22fb')},
        {'attachment_point': 10, 'item_id': uuid.UUID('ff852c22-a74e-309a-0462-50533f1ef900'),
        'asset_id': uuid.UUID('5868dd20-c25a-47bd-8b4c-dedc99ef9479')}],
        'session_id': uuid.UUID('2c585cec-038c-40b0-b42e-a25ebab4d132'),
        'agent_id': uuid.UUID('3c115e51-04f4-523c-9fa6-98aff1034730'),
        'circuit_code': 1075, 'position': [70.924700000000001, 254.37799999999999, 38.730400000000003]}]

        self.runValueTest(composited_object, 1)<|MERGE_RESOLUTION|>--- conflicted
+++ resolved
@@ -81,16 +81,7 @@
         Uility method to run performance comparision on passed in value.
         It will use passed-in value to construct a large llsd object.
         """
-<<<<<<< HEAD
-        # check whether it's windows platform first
-        if sys.platform.lower().startswith('win'):
-            print("C extension is not supported on Windows. Test abort.")
-            return
-        
-        import llbase._cllsd as cllsd
-=======
         cllsd = self.get_cllsd()
->>>>>>> 13b7eb20
         
         if debug:
             print('%r => %r' % (v, cllsd.llsd_to_xml(v)))
@@ -211,16 +202,7 @@
         """
         Test serialization of a date before the year 1900
         """
-<<<<<<< HEAD
-        # check whether it's windows platform first
-        if sys.platform.lower().startswith('win'):
-            print("C extension is not supported on Windows. Test abort.")
-            return
-        
-        import llbase._cllsd as cllsd
-=======
         cllsd = self.get_cllsd()
->>>>>>> 13b7eb20
        
         a = [[{'a': values[12]}]]
         b = [[{'a': datetime(1066, 1, 1, 0, 0)}]]
