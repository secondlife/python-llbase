#!/usr/bin/env python
"""
@file llsd_test.py
@brief Types as well as parsing and formatting functions for handling LLSD.
"""

<<<<<<< HEAD
# $LicenseInfo:firstyear=2006&license=mit$
#
# Copyright (c) 2006-2009, Linden Research, Inc.
#
# Permission is hereby granted, free of charge, to any person obtaining a copy
# of this software and associated documentation files (the "Software"), to deal
# in the Software without restriction, including without limitation the rights
# to use, copy, modify, merge, publish, distribute, sublicense, and/or sell
# copies of the Software, and to permit persons to whom the Software is
# furnished to do so, subject to the following conditions:
#
# The above copyright notice and this permission notice shall be included in
# all copies or substantial portions of the Software.
#
# THE SOFTWARE IS PROVIDED "AS IS", WITHOUT WARRANTY OF ANY KIND, EXPRESS OR
# IMPLIED, INCLUDING BUT NOT LIMITED TO THE WARRANTIES OF MERCHANTABILITY,
# FITNESS FOR A PARTICULAR PURPOSE AND NONINFRINGEMENT. IN NO EVENT SHALL THE
# AUTHORS OR COPYRIGHT HOLDERS BE LIABLE FOR ANY CLAIM, DAMAGES OR OTHER
# LIABILITY, WHETHER IN AN ACTION OF CONTRACT, TORT OR OTHERWISE, ARISING FROM,
# OUT OF OR IN CONNECTION WITH THE SOFTWARE OR THE USE OR OTHER DEALINGS IN
# THE SOFTWARE.
# $/LicenseInfo$

import base64
from datetime import datetime
=======
from itertools import islice
from datetime import datetime, tzinfo, timedelta, date
import pprint
>>>>>>> 2fd26044
import re
import string
import time
import unittest
import uuid
import struct

from llbase import llsd
from llbase import llsd_fuzz

class Foo(object):
    """
    Simple Mock Class used for testing.
    """
    pass

<<<<<<< HEAD

class LLSDNotationUnitTest(unittest.TestCase):
    """
    This class aggregates all the tests for parse_notation(something),
    LLSD.as_notation(something) and format_notation (i.e. same as
    LLSD.as_notation(something).  Note that test scenarios for the
    same input type are all put into single test method. And utility
    method assert_notation_roundtrip is used to test parse_notation
    and as_notation at the same time.
    """
=======
try:
    from math import isnan
except ImportError:
    def isnan(x):
        return x != x

sample_llsd_object = {'a':{'a1':12, 'a2':123.45}, 'b':[1234555, None],
                      'c':"this is some xml: <xml> &amp;",
                      'd':['a','small','little','text']}

class TestBase(unittest.TestCase):
    def assertEqualsPretty(self, a, b):
        try:
            self.assertEquals(a,b)
        except AssertionError:
            self.fail("\n%s\n !=\n%s" % (pprint.pformat(a), pprint.pformat(b)))
    
    def fuzz_parsing_base(self, fuzz_method_name, legit_exceptions):
        fuzzer = llsd_fuzz.LLSDFuzzer()
        print "Seed is", repr(fuzzer.seed)
        fuzz_method = getattr(fuzzer, fuzz_method_name)
        for f in islice(fuzz_method(sample_llsd_object), 1000):
            try:
                #print "f", repr(f)
                parsed = llsd.parse(f)
            except legit_exceptions:
                pass  # expected, since many of the inputs will be invalid
            except Exception, e:
                print "Raised exception", e.__class__
                print "Fuzzed value was", repr(f)
                raise

    def fuzz_roundtrip_base(self, formatter_method, normalize=None):
        fuzzer = llsd_fuzz.LLSDFuzzer()
        print "Seed is", repr(fuzzer.seed)
        for f in islice(fuzzer.structure_fuzz(sample_llsd_object), 1000):
            try:
                try:
                    text = formatter_method(f)
                except llsd.LLSDSerializationError:
                    # sometimes the fuzzer will generate invalid llsd
                    continue
                parsed = llsd.parse(text)
                try:
                    self.assertEqualsPretty(parsed, f)
                except AssertionError:
                    if normalize:
                        self.assertEqualsPretty(normalize(parsed), normalize(f))
                    else:
                        raise
            except llsd.LLSDParseError:
                print "Failed to parse", repr(text)
                raise

class LLSDNotationUnitTest(TestBase):
    mode = 'static'
>>>>>>> 2fd26044
    def setUp(self):
        """
        Set up the test class
        """
        self.llsd = llsd.LLSD()

    def strip(self, the_string):
        """
        Remove any whitespace characters from the input string.

        :Parameters:
        - 'the_string': string to remove the whitespaces.
        """
        return re.sub('\s', '', the_string)

    def assertNotationRoundtrip(self, py_in, str_in, is_alternate_notation=False):
        """
        Utility method to check the result of parse_notation and
        LLSD.as_notation.
        """
        # use parse to check here
        py_out = self.llsd.parse(str_in)
        str_out = self.llsd.as_notation(py_in)
        py_roundtrip = self.llsd.parse(str_out)
        str_roundtrip = self.llsd.as_notation(py_out)
        self.assertEqual(py_in, py_out)
        self.assertEqual(py_in, py_roundtrip)

        # If str_in is an alternate notation, we can't compare it directly.
        if not is_alternate_notation:
            self.assertEqual(self.strip(str_out), self.strip(str_in))
        self.assertEqual(self.strip(str_out), self.strip(str_roundtrip))

        # use parse_notation to check again
        py_out = llsd.parse_notation(str_in)
        str_out = self.llsd.as_notation(py_in)

        py_roundtrip = llsd.parse_notation(str_out)
        str_roundtrip = self.llsd.as_notation(py_out)
        self.assertEqual(py_in, py_out)
        self.assertEqual(py_in, py_roundtrip)

        # If str_in is an alternate notation, we can't compare it directly.
        if not is_alternate_notation:
            self.assertEqual(self.strip(str_out), self.strip(str_in))

        self.assertEqual(self.strip(str_out), self.strip(str_roundtrip))

    def testInteger(self):
        """
        Test the input type integer.
        Maps to test scenarios module:llsd:test#4-6
        """
        pos_int_notation = "i123456"
        neg_int_notation = "i-123457890"
        blank_int_notation = "i0"

        python_pos_int = 123456
        python_neg_int = -123457890

<<<<<<< HEAD
        self.assertNotationRoundtrip(python_pos_int,
                                       pos_int_notation)
        self.assertNotationRoundtrip(python_neg_int,
                                       neg_int_notation)
        self.assertEqual(0, self.llsd.parse(blank_int_notation))

    def testUndefined(self):
        """
        Test the input type : undef
        Maps to test scenarios module:llsd:test#7
        """
        undef_notation = "!"
        self.assertNotationRoundtrip(None, undef_notation)

    def testBoolean(self):
        """
        Test the input type : Boolean
        Maps to test scenarios module:llsd:test#8-17
        """
        sample_data = [(True, "TRUE"),
            (True, "true"),
            (True, "T"),
            (True, "t"),
            (True, "1"),
            (False, "FALSE"),
            (False, "false"),
            (False, "F"),
            (False, "f"),
            (False, "0")
        ]
=======
    def testString(self):
        sample_data = [('have a nice day',"'have a nice day'"),
                       ('have a nice day','"have a nice day"'),
                       ('have a nice day','s(15)"have a nice day"'),
                       ('have a "nice" day','\'have a "nice" day\''),
                       ('have a "nice" day','"have a \\"nice\\" day"'),
                       ('have a "nice" day','s(17)"have a "nice" day"'),
                       ("have a 'nice' day","'have a \\'nice\\' day'"),
                       ("have a 'nice' day",'"have a \'nice\' day"'),
                       ("have a 'nice' day",'s(17)"have a \'nice\' day"'),
                       (u"Kanji: '\u5c0f\u5fc3\u8005'",
                       "'Kanji: \\'\xe5\xb0\x8f\xe5\xbf\x83\xe8\x80\x85\\''"),
                       (u"Kanji: '\u5c0f\u5fc3\u8005'",
                       "\"Kanji: '\\xe5\\xb0\\x8f\\xe5\\xbf\\x83\\xe8\\x80\\x85'\"")
                 ]
>>>>>>> 2fd26044
        for py, notation in sample_data:
            is_alternate_notation = False
            if notation not in ("true", "false"):
                is_alternate_notation = True
            self.assertNotationRoundtrip(py, notation, is_alternate_notation)

        blank_notation = ""
        self.assertEqual(False, self.llsd.parse(blank_notation))

    def testReal(self):
<<<<<<< HEAD
        """
        Test the input type: real.
        Maps to test scenarios module:llsd:test#18-20
        """
        pos_real_notation = "r2983287453.3"
        neg_real_notation = "r-2983287453.3"
=======
        pos_real_notation = "r2983287453.3000002"
        neg_real_notation = "r-2983287453.3000002"
>>>>>>> 2fd26044
        blank_real_notation = "r0"

        python_pos_real = 2983287453.3
        python_neg_real = -2983287453.3

        self.assertNotationRoundtrip(python_pos_real,
                                       pos_real_notation)
        self.assertNotationRoundtrip(python_neg_real,
                                       neg_real_notation)
        self.assertEqual(0, self.llsd.parse(blank_real_notation))


    def testUUID(self):
        """
        Test the input type : UUID.
        Maps to test scenarios module:llsd:test#21
        """
        uuid_tests = {
            uuid.UUID(hex='d7f4aeca-88f1-42a1-b385-b9db18abb255'):"ud7f4aeca-88f1-42a1-b385-b9db18abb255",
            uuid.UUID(hex='00000000-0000-0000-0000-000000000000'):"u00000000-0000-0000-0000-000000000000"}

        for py, notation in uuid_tests.items():
            self.assertNotationRoundtrip(py, notation)

    def testString(self):
        """
        Test the input type: String.
        Maps to test scenarios module:llsd:test#22-24
        """
        sample_data = [('foo bar magic" go!', "'foo bar magic\" go!'"),
            ("foo bar magic's go!", '"foo bar magic\'s go!"'),
            ('have a nice day', "'have a nice day'"),
            ('have a nice day', '"have a nice day"'),
            ('have a nice day', 's(15)"have a nice day"'),
            ('have a "nice" day', '\'have a "nice" day\''),
            ('have a "nice" day', '"have a \\"nice\\" day"'),
            ('have a "nice" day', 's(17)"have a "nice" day"'),
            ("have a 'nice' day", "'have a \\'nice\\' day'"),
            ("have a 'nice' day", '"have a \'nice\' day"'),
            ("have a 'nice' day", 's(17)"have a \'nice\' day"'),
            ("Kanji: '\xe5\xb0\x8f\xe5\xbf\x83\xe8\x80\x85'",
             "'Kanji: \\'\xe5\xb0\x8f\xe5\xbf\x83\xe8\x80\x85\\''"),
            ("Kanji: '\xe5\xb0\x8f\xe5\xbf\x83\xe8\x80\x85'",
             "\"Kanji: '\\xe5\\xb0\\x8f\\xE5\\xbf\\x83\\xe8\\x80\\x85'\""),
             ('\a\b\f\n\r\t\v', '"\\a\\b\\f\\n\\r\\t\\v"')
        ]
        for py, notation in sample_data:
            is_alternate_notation = False
            if notation[0] != "'":
                is_alternate_notation = True
            self.assertNotationRoundtrip(py, notation, is_alternate_notation)

    def testURI(self):
        """
        Test the input type: URI.
        Maps to test scenarios module:llsd:test#25 - 26
        """
        uri_tests = {
            llsd.uri('http://www.topcoder.com/tc/projects?id=1230'):'l"http://www.topcoder.com/tc/projects?id=1230"',
            llsd.uri('http://www.topcoder.com/tc/projects?id=1231'):"l'http://www.topcoder.com/tc/projects?id=1231'"}

        blank_uri_notation = 'l""'

        for py, notation in uri_tests.items():
            is_alternate_notation = False
            if notation[1] != '"':
                is_alternate_notation = True
            self.assertNotationRoundtrip(py, notation, is_alternate_notation)

        # test black uri notation, the result should be None
        self.assertEqual(None, self.llsd.parse(blank_uri_notation))

    def testDate(self):
        """
        Test the input type : Date.
        Maps to test scenarios module:llsd:test#27 - 30
        """
        valid_date_notation = 'd"2006-02-01T14:29:53.460000Z"'
        valid_date_notation_no_float = 'd"2006-02-01T14:29:53Z"'
        valid_date_notation_zero_seconds = 'd"2006-02-01T14:29:00Z"'
        valid_date_notation_filled = 'd"2006-02-01T14:29:05Z"'

        blank_date_notation = 'd""'

        python_valid_date = datetime(2006, 2, 1, 14, 29, 53, 460000)
        python_valid_date_no_float = datetime(2006, 2, 1, 14, 29, 53)
        python_valid_date_zero_seconds = datetime(2006, 2, 1, 14, 29, 0)
        python_valid_date_filled = datetime(2006, 2, 1, 14, 29, 05)

        python_blank_date = datetime(1970, 1, 1)

        self.assertNotationRoundtrip(python_valid_date,
                                       valid_date_notation)
        self.assertNotationRoundtrip(python_valid_date_no_float,
                                       valid_date_notation_no_float)
        self.assertNotationRoundtrip(python_valid_date_zero_seconds,
                                       valid_date_notation_zero_seconds)
        self.assertNotationRoundtrip(python_valid_date_filled,
                                       valid_date_notation_filled)

        self.assertNotationRoundtrip(python_valid_date_filled,
                                       valid_date_notation_filled)

        self.assertEqual(python_blank_date, self.llsd.parse(blank_date_notation))

    def testArray(self):
        """
        Test the input type : Array.
        Maps to test scenarios module:llsd:test#31-33
        """
        # simple array
        array_notation = "['foo', 'bar']"
        # composite array
        array_within_array_notation = "['foo', 'bar',['foo', 'bar']]"
        # blank array
        blank_array_notation = "[]"

        python_array = [unicode("foo"), "bar"]
        python_array_within_array = ["foo", "bar", ["foo", "bar"]]
        python_blank_array = []

        self.assertNotationRoundtrip(python_array, array_notation)
        self.assertNotationRoundtrip(python_array_within_array,
                                       array_within_array_notation)
        self.assertNotationRoundtrip(python_blank_array, blank_array_notation)

    def testMap(self):
        """
        Test the input type : Map.
        Maps to test scenarios module:llsd:test#34-36
        """
        # simple map
        map_notation = "{'foo':'bar'}"

        # composite map
        map_within_map_notation = "{'foo':'bar','doo':{'goo':'poo'}}"

        # blank map
        blank_map_notation = "{}"

<<<<<<< HEAD
        python_map = {"foo":"bar"}
        python_map_within_map = {"foo":"bar", "doo":{"goo":"poo"}}
        python_blank_map = {}
=======
        for py, notation in uri_tests.items():
            is_alternate_notation = False
            if notation[1] != '"':
                is_alternate_notation = True
            self.assert_notation_roundtrip(py, notation, is_alternate_notation)
        self.assertEqual('', self.llsd.parse(blank_uri_notation))
>>>>>>> 2fd26044

        self.assertNotationRoundtrip(python_map, map_notation)
        self.assertNotationRoundtrip(python_map_within_map,
                                       map_within_map_notation)
        self.assertNotationRoundtrip(python_blank_map, blank_map_notation)

    def testBinary(self):
        """
        Test the input type: binary.
        Maps to test scenarios module:llsd:test#37
        """
        string_data1 = "quick brown fox!!"
        string_data2 = """
                <p>"Take some more <a href="/wiki/Tea" title="Tea">tea</a> ," the March Hare said to Alice, very earnestly.</p>
                """
        python_binary1 = string_data1
        python_binary2 = string_data2
        
        notation1 = 'b64' + '"' + base64.b64encode(string_data1) + '"'
        notation2 = 'b64' + '"' + base64.b64encode(string_data2) + '"'

        self.assertNotationRoundtrip(python_binary1, notation1, True)
        self.assertNotationRoundtrip(python_binary2, notation2, True)

    def testNotationOfAllTypes(self):
        """
        Test notation with mixed with all kinds of simple types.
        Maps to test scenarios module:llsd:test#38
        """
        python_object = [{'destination': 'http://secondlife.com'}, {'version':
            1}, {'modification_date': datetime(2006, 2, 1, 14, 29, 53,
                                               460000)}, {'first_name': 'Phoenix', 'last_name': 'Linden', 'granters':
            [uuid.UUID('a2e76fcd-9360-4f6d-a924-000000000003')], 'look_at': [-0.043753,
            -0.999042, 0.0], 'attachment_data': [{'attachment_point':
            2, 'item_id': uuid.UUID('d6852c11-a74e-309a-0462-50533f1ef9b3'),
            'asset_id': uuid.UUID('c69b29b1-8944-58ae-a7c5-2ca7b23e22fb')},
            {'attachment_point': 10, 'item_id':
            uuid.UUID('ff852c22-a74e-309a-0462-50533f1ef900'), 'asset_id':
            uuid.UUID('5868dd20-c25a-47bd-8b4c-dedc99ef9479')}], 'session_id':
            uuid.UUID('2c585cec-038c-40b0-b42e-a25ebab4d132'), 'agent_id':
            uuid.UUID('3c115e51-04f4-523c-9fa6-98aff1034730'), 'circuit_code': 1075,
            'position': [70.9247, 254.378,
            38.7304]}]

        notation = """[
          {'destination':'http://secondlife.com'},
          {'version':i1},
          {'modification_date':d"2006-02-01T14:29:53.460000Z"}
          {
            'agent_id':u3c115e51-04f4-523c-9fa6-98aff1034730,
            'session_id':u2c585cec-038c-40b0-b42e-a25ebab4d132,
            'circuit_code':i1075,
            'first_name':'Phoenix',
            'last_name':'Linden',
            'position':[r70.9247,r254.378,r38.7304],
            'look_at':[r-0.043753,r-0.999042,r0.0],
            'granters':[ua2e76fcd-9360-4f6d-a924-000000000003],
            'attachment_data':[
              {
                'attachment_point':i2,
                'item_id':ud6852c11-a74e-309a-0462-50533f1ef9b3,
                'asset_id':uc69b29b1-8944-58ae-a7c5-2ca7b23e22fb
              },
              {
                'attachment_point':i10,
                'item_id':uff852c22-a74e-309a-0462-50533f1ef900,
                'asset_id':u5868dd20-c25a-47bd-8b4c-dedc99ef9479
              }
            ]
          }]"""

        result = self.llsd.parse(notation)
        self.assertEqual(python_object, result)

        # roundtrip test
        notation_result = self.llsd.as_notation(python_object)
        python_object_roundtrip = self.llsd.parse(notation_result)
        self.assertEqual(python_object_roundtrip, python_object)

    def testLLSDSerializationFailure(self):
        """
        Test llsd searialization with non supportd object type.
        TypeError should be raised.

        Maps test scenarios : module:llsd:test#91
        """
        # make an object not supported by llsd
        python_native_obj = Foo()

        # assert than an exception is raised
        self.assertRaises(TypeError, self.llsd.as_notation, python_native_obj)
        self.assertRaises(llsd.LLSDParseError, self.llsd.parse, '2')
<<<<<<< HEAD

    def testParseNotationInvalidNotation1(self):
        """
        Test with an invalid array notation.
        Maps to module:llsd:test#76, 86
        """
        self.assertRaises(llsd.LLSDParseError, self.llsd.parse, "[ 'foo' : 'bar')")

    def testParseNotationInvalidNotation2(self):
        """
        Test with an invalid map notation.
        Maps to module:llsd:test#87
        """
        self.assertRaises(llsd.LLSDParseError, self.llsd.parse, "{'foo':'bar','doo':{'goo' 'poo'}") # missing separator
        self.assertRaises(llsd.LLSDParseError, self.llsd.parse, "{'foo':'bar','doo':{'goo' : 'poo'}") # missing closing '}'

    def testParseNotationInvalidNotation3(self):
        """
        Test with an invalid map notation.
        Maps to module:llsd:test#88
        """
        self.assertRaises(llsd.LLSDParseError, self.llsd.parse, "day day up, day day up")

    def testParseNotationInvalidNotation4(self):
        """
        Test with an invalid date notation. 
        """
        self.assertRaises(llsd.LLSDParseError, self.llsd.parse, 'd"2006#02-01T1429:53.460000Z"')

    def testParseNotationInvalidNotation5(self):
        """
        Test with an invalid int notation.
        """
        self.assertRaises(llsd.LLSDParseError, self.llsd.parse, 'i*123xx')

    def testParseNotationInvalidNotation6(self):
        """
        Test with an invalid real notation.
        """
        self.assertRaises(llsd.LLSDParseError, self.llsd.parse, 'r**1.23.3434')

    def testParseNotationInvalidNotation7(self):
        """
        Test with an invalid binary notation.
        """
        self.assertRaises(llsd.LLSDParseError, self.llsd.parse, "b634'bGFsYQ='")

    def testParseNotationInvalidNotation8(self):
        """
        Test with an invalid map notation.
        """
        self.assertRaises(llsd.LLSDParseError, self.llsd.parse, "{'foo':'bar',doo':{'goo' 'poo'}}")

    def testParseNotationInvalidNotation9(self):
        """
        Test with an invalid map notation.
        """
        self.assertRaises(llsd.LLSDParseError, self.llsd.parse, "[i123,i123)")
        
    def testParseNotationInvalidNotation10(self):
        """
        Test with an invalid raw string notation.
        """
        self.assertRaises(llsd.LLSDParseError, self.llsd.parse, "s[2]'xx'")

    def testParseNotationInvalidNotation11(self):
        """
        Test with an invalid raw string notation.
        """
        self.assertRaises(llsd.LLSDParseError, self.llsd.parse, "s(2]'xx'")

    def testParseNotationInvalidNotation12(self):
        """
        Test with an invalid raw string notation.
        """
        self.assertRaises(llsd.LLSDParseError, self.llsd.parse, "s(2)'xxxxx'")

    def testParseNotationInvalidNotation13(self):
        """
        Test with an invalid raw string notation.
        """
        self.assertRaises(llsd.LLSDParseError, self.llsd.parse, "s(2)*xx'")

    def testParseNotationIncorrectMIME(self):
        """
        Test with correct notation format but incorrect MIME type. -> llsd:test79
        """
        try:
            self.llsd.parse("[ {'foo':'bar'}, {'foo':'bar'} ]", llsd.XML_MIME_TYPE)
            self.fail("LLSDParseError should be raised.")
        except llsd.LLSDParseError:
            pass

class LLSDXMLUnitTest(unittest.TestCase):
    """
    This class aggregates all the tests for parse_xml(something), LLSD.as_xml(something)
    and format_xml (i.e. same as LLSD.as_xml(something).
    Note that test scenarios for the same input type are all put into single test method. And utility
    method assert_xml_roundtrip is used to test parse_xml and as_xml at the same time.

    On the non-windows platform, tests in this class will be run based on the c
    extension cllsd.c. Pure python implemention will be tested in
    LLSDPythonXMLUnitTest.
    """
=======
        
    def test_fuzz_parsing(self):
        self.fuzz_parsing_base('notation_fuzz',
            (llsd.LLSDParseError, IndexError, ValueError))
    
    def test_fuzz_roundtrip(self):
        def normalize(s):
            """ Certain transformations of input data are permitted by
            the spec; this function normalizes a python data structure
            so it receives these transformations as well.
            * date objects -> datetime objects (parser only produces datetimes)
            * nan converted to None (just because nan's are incomparable)
            """
            if isinstance(s, (str, unicode)):
                #s = llsd.remove_invalid_xml_bytes(s)
                #s = self.newline_re.sub('\n', s)
                #if isinstance(s, unicode):
                #    s = s.replace(u'\uffff', '')
                #    s = s.replace(u'\ufffe', '')
                return s
            if isnan(s):
                return None
            if isinstance(s, date):
                return datetime(s.year, s.month, s.day)
            if isinstance(s, list):
                s = [normalize(x) for x in s]
            if isinstance(s, dict):
                s = dict([(normalize(k), normalize(v))
                          for k,v in s.iteritems()])
            return s

        self.fuzz_roundtrip_base(llsd.format_notation, normalize)


class LLSDXMLUnitTest(TestBase):
    mode = 'static'
>>>>>>> 2fd26044
    def setUp(self):
        """
        Create a LLSD object
        """
        self.llsd = llsd.LLSD()

    def assertXMLRoundtrip(self, py, xml):
        """
        Utility method to test parse_xml and as_xml at the same time
        """

        # use parse to check
        parsed_py = self.llsd.parse(xml)
        formatted_xml = self.llsd.as_xml(py)
        self.assertEqual(parsed_py, py)
        self.assertEqual(self.strip(formatted_xml), self.strip(xml))
        self.assertEqual(py, self.llsd.parse(formatted_xml))
        self.assertEqual(self.strip(xml),
                         self.strip(self.llsd.as_xml(parsed_py)))

        # use parse_xml to check again
        parsed_py = llsd.parse_xml(xml)
        formatted_xml = self.llsd.as_xml(py)
        self.assertEqual(parsed_py, py)
        self.assertEqual(self.strip(formatted_xml),
                         self.strip(xml))
        self.assertEqual(py, llsd.parse_xml(formatted_xml))
        self.assertEqual(self.strip(xml),
                         self.strip(self.llsd.as_xml(parsed_py)))

    def testCllsd(self):
        import sys
        # the C extension module can only be tested on non-windows platform
        if not sys.platform.lower().startswith('win'):
            self.assert_(llsd.cllsd is not None)

    def testInteger(self):
        """
        Test the parse and serializatioin of input type : integer
        Maps to the test scenarios : module:llsd:test#39 - 41
        """
        pos_int_xml = "\
<?xml version=\"1.0\" ?>\
<llsd>\
<integer>289343</integer>\
</llsd>"

        neg_int_xml = "\
<?xml version=\"1.0\" ?>\
<llsd>\
<integer>-289343</integer>\
</llsd>"

        blank_int_xml = "\
<?xml version=\"1.0\" ?>\
<llsd>\
<integer />\
</llsd>"

        python_pos_int = 289343
        python_neg_int = -289343
        python_blank_int = 0

        self.assertXMLRoundtrip(python_pos_int,
                                  pos_int_xml)
        self.assertXMLRoundtrip(python_neg_int,
                                  neg_int_xml)
        self.assertEqual(python_blank_int, self.llsd.parse(blank_int_xml))

    def testUndefined(self):
        """
        Test the parse and serialization of input type: undef

        Maps to test scenarios module:llsd:test#42
        """
        undef_xml = "<?xml version=\"1.0\" ?><llsd><undef /></llsd>"
        self.assertXMLRoundtrip(None, undef_xml)

    def testBoolean(self):
        """
        Test the parse and serialization of input tye: boolean. -> llsd:test 43 - 45
        """
        true_xml = "\
<?xml version=\"1.0\" ?>\
<llsd>\
<boolean>true</boolean>\
</llsd>"

        false_xml = "\
<?xml version=\"1.0\" ?>\
<llsd>\
<boolean>false</boolean>\
</llsd>"

        blank_xml = "\
<?xml version=\"1.0\" ?>\
<llsd>\
<boolean />\
</llsd>"

        self.assertXMLRoundtrip(True, true_xml)
        self.assertXMLRoundtrip(False, false_xml)
        self.assertEqual(False, self.llsd.parse(blank_xml))

    def testReal(self):
        """
        Test the parse and serialization of input type : real.
        Maps to test scenarios module:llsd:test# 46 - 48
        """
        pos_real_xml = "\
<?xml version=\"1.0\" ?>\
<llsd>\
<real>2983287453.3000002</real>\
</llsd>"

        neg_real_xml = "\
<?xml version=\"1.0\" ?>\
<llsd>\
<real>-2983287453.3000002</real>\
</llsd>"

        blank_real_xml = "\
<?xml version=\"1.0\" ?>\
<llsd>\
<real />\
</llsd>"

        python_pos_real = 2983287453.3
        python_neg_real = -2983287453.3
        python_blank_real = 0.0

        self.assertXMLRoundtrip(python_pos_real,
                                  pos_real_xml)
        self.assertXMLRoundtrip(python_neg_real,
                                  neg_real_xml)
        self.assertEqual(python_blank_real, self.llsd.parse(blank_real_xml))

    def testUUID(self):
        """
        Test the parse and serialization of input type: UUID.
        Maps to test scenarios module:llsd:test#49
        """
        uuid_tests = {
            uuid.UUID(hex='d7f4aeca-88f1-42a1-b385-b9db18abb255'):"\
<?xml version=\"1.0\" ?>\
<llsd>\
<uuid>d7f4aeca-88f1-42a1-b385-b9db18abb255</uuid>\
</llsd>",
            uuid.UUID(int=0):"\
<?xml version=\"1.0\" ?>\
<llsd>\
<uuid />\
</llsd>"}

        for py, xml in uuid_tests.items():
            self.assertXMLRoundtrip(py, xml)


    def testString(self):
        """
        Test the parse and serialization of input type : String.
        Maps to test scenarios module:llsd:test# 50 - 51
        """
        sample_data = {'foo':"\
<?xml version=\"1.0\" ?>\
<llsd>\
<string>foo</string>\
</llsd>",
            '':"\
<?xml version=\"1.0\" ?>\
<llsd>\
<string />\
</llsd>",
            '<xml>&ent;</xml>':"\
<?xml version=\"1.0\" ?>\
<llsd>\
<string>&lt;xml&gt;&amp;ent;&lt;/xml&gt;</string>\
</llsd>"
            }
        for py, xml in sample_data.items():
            self.assertXMLRoundtrip(py, xml)

    def testURI(self):
        """
        Test the parse and serialization of input type: URI.
        Maps to test scenarios module:llsd:test# 52 - 53
        """
        uri_tests = {
            llsd.uri('http://sim956.agni.lindenlab.com:12035/runtime/agents'):"\
<?xml version=\"1.0\" ?>\
<llsd>\
<uri>http://sim956.agni.lindenlab.com:12035/runtime/agents</uri>\
</llsd>"}

        blank_uri_xml = "\
<?xml version=\"1.0\" ?>\
<llsd>\
<uri />\
</llsd>"

        for py, xml in uri_tests.items():
            self.assertXMLRoundtrip(py, xml)
        self.assertEqual(None, self.llsd.parse(blank_uri_xml))

    def testDate(self):
        """
        Test the parse and serialization of input type : Date.
        Maps to test scenarios module:llsd:test#54 - 57
        """
        valid_date_xml = "\
<?xml version=\"1.0\" ?>\
<llsd>\
<date>2006-02-01T14:29:53.460000Z</date>\
</llsd>"

        valid_date_xml_no_fractional = "\
<?xml version=\"1.0\" ?>\
<llsd>\
<date>2006-02-01T14:29:53Z</date>\
</llsd>"
        valid_date_xml_filled = "\
<?xml version=\"1.0\" ?>\
<llsd>\
<date>2006-02-01T14:29:05Z</date>\
</llsd>"

        blank_date_xml = "\
<?xml version=\"1.0\" ?>\
<llsd>\
<date />\
</llsd>"


        python_valid_date = datetime(2006, 2, 1, 14, 29, 53, 460000)
        python_valid_date_no_fractional = datetime(2006, 2, 1, 14, 29, 53)
        python_valid_date_filled = datetime(2006, 2, 1, 14, 29, 05)
        python_blank_date = datetime(1970, 1, 1)
        self.assertXMLRoundtrip(python_valid_date,
                                  valid_date_xml)
        self.assertXMLRoundtrip(python_valid_date_no_fractional,
                                  valid_date_xml_no_fractional)
        self.assertXMLRoundtrip(python_valid_date_filled,
                                  valid_date_xml_filled)
        self.assertEqual(python_blank_date, self.llsd.parse(blank_date_xml))

    def testArray(self):
        """
        Test the parse and serialization of input type : Array.
        Maps to test scenarios module:llsd:test# 58 - 60
        """
        # simple array
        array_xml = "\
<?xml version=\"1.0\" ?>\
<llsd>\
<array>\
<string>foo</string>\
<string>bar</string>\
</array>\
</llsd>"
        # composite array
        array_within_array_xml = "\
<?xml version=\"1.0\" ?>\
<llsd>\
<array>\
<string>foo</string>\
<string>bar</string>\
<array>\
<string>foo</string>\
<string>bar</string>\
</array>\
</array>\
</llsd>"
        # blank array
        blank_array_xml = "\
<?xml version=\"1.0\" ?>\
<llsd>\
<array />\
</llsd>"

        python_array = ["foo", "bar"]
        python_array_within_array = ["foo", "bar", ["foo", "bar"]]

        self.assertXMLRoundtrip(python_array, array_xml)
        self.assertXMLRoundtrip(python_array_within_array,
                                  array_within_array_xml)
        self.assertXMLRoundtrip([], blank_array_xml)

    def testMap(self):
        """
        Test the parse and serialization of input type : map.
        Maps to test scenarios module:llsd:test# 61 - 63
        """
        # simple map
        map_xml = "\
<?xml version=\"1.0\" ?>\
<llsd>\
<map>\
<key>foo</key>\
<string>bar</string>\
</map>\
</llsd>"
        # composite map
        map_within_map_xml = "\
<?xml version=\"1.0\" ?>\
<llsd>\
<map>\
<key>foo</key>\
<string>bar</string>\
<key>doo</key>\
<map>\
<key>goo</key>\
<string>poo</string>\
</map>\
</map>\
</llsd>"
        # blank map
        blank_map_xml = "\
<?xml version=\"1.0\" ?>\
<llsd>\
<map />\
</llsd>"

<<<<<<< HEAD
        python_map = {"foo":"bar"}
        python_map_within_map = {"foo":"bar", "doo":{"goo":"poo"}}
=======
        for py, xml in uri_tests.items():
            self.assert_xml_roundtrip(py, xml)
        self.assertEqual('', self.llsd.parse(blank_uri_xml))
>>>>>>> 2fd26044

        self.assertXMLRoundtrip(python_map, map_xml)
        self.assertXMLRoundtrip(python_map_within_map,
                                  map_within_map_xml)
        self.assertXMLRoundtrip({}, blank_map_xml)

    def testBinary(self):
        """
        Test the parse and serialization of input type : binary.
        Maps to test scenarios module:llsd:test#64
        """
        base64_binary_xml = "\
<?xml version=\"1.0\" ?>\
<llsd>\
<binary>dGhlIHF1aWNrIGJyb3duIGZveA==</binary>\
</llsd>"

        python_binary = llsd.binary("the quick brown fox")
        self.assertXMLRoundtrip(python_binary,
                                  base64_binary_xml)

        blank_binary_xml = """<?xml version="1.0" ?><llsd><binary /></llsd>"""

        python_binary = llsd.binary('');

        self.assertXMLRoundtrip(python_binary, blank_binary_xml)

    def testXMLOfAllTypes(self):
        """
        Test parse_xml with complex xml data which contains all types xml element.
        Maps to test scenarios module:llsd:test#65
        """
        xml_of_all_types = """<?xml version="1.0" encoding="UTF-8"?>
            <llsd>
                <array>
		<string>string1</string>
		<real>3.1415</real>
		<integer>18686</integer>
		<undef/>
		<uri>www.topcoder.com/tc</uri>
		<date>2006-02-01T14:29:53.43Z</date>
			<map>
				<key>region_id</key>
				<uuid>67153d5b-3659-afb4-8510-adda2c034649</uuid>
				<key>scale</key>
				<string>one minute</string>
				<key>simulator statistics</key>
				<map>
					<key>time dilation</key>
					<real>0.9878624</real>
					<key>sim fps</key>
					<real>44.38898</real>
					<key>pysics fps</key>
					<real>44.38906</real>
					<key>agent updates per second</key>
					<real>1.34</real>
					<key>lsl instructions per second</key>
					<real>0</real>
					<key>total task count</key>
					<real>4</real>
					<key>active task count</key>
					<real>0</real>
					<key>active script count</key>
					<real>4</real>
					<key>main agent count</key>
					<real>0</real>
					<key>child agent count</key>
					<real>0</real>
					<key>inbound packets per second</key>
					<real>1.228283</real>
					<key>outbound packets per second</key>
					<real>1.277508</real>
					<key>pending downloads</key>
					<real>0</real>
					<key>pending uploads</key>
					<real>0.0001096525</real>
					<key>frame ms</key>
					<real>0.7757886</real>
					<key>net ms</key>
					<real>0.3152919</real>
					<key>sim other ms</key>
					<real>0.1826937</real>
					<key>sim physics ms</key>
					<real>0.04323055</real>
					<key>agent ms</key>
					<real>0.01599029</real>
					<key>image ms</key>
					<real>0.01865955</real>
					<key>script ms</key>
					<real>0.1338836</real>
				</map>
			</map>
		</array>
	</llsd>"""

        python_object = ['string1', 3.1415, 18686, None,
            'www.topcoder.com/tc', datetime(2006, 2, 1, 14, 29, 53, 430000),
            {'scale': 'one minute', 'region_id':
            uuid.UUID('67153d5b-3659-afb4-8510-adda2c034649'),
            'simulator statistics': {'total task count': 4.0, 'active task count': 0.0,
            'time dilation': 0.9878624, 'lsl instructions per second': 0.0, 'frame ms':
            0.7757886, 'agent ms': 0.01599029, 'sim other ms': 0.1826937,
            'pysics fps': 44.38906, 'outbound packets per second': 1.277508,
            'pending downloads': 0.0, 'pending uploads': 0.0001096525, 'net ms': 0.3152919,
            'agent updates per second': 1.34, 'inbound packets per second':
            1.228283, 'script ms': 0.1338836, 'main agent count': 0.0,
            'active script count': 4.0, 'image ms': 0.01865955, 'sim physics ms':
            0.04323055, 'child agent count': 0.0, 'sim fps': 44.38898}}]

        parsed_python = llsd.parse(xml_of_all_types)

        self.assertEqual(python_object, parsed_python)

    def testFormatPrettyXML(self):
        """
        Test the format_pretty_xml function, characters like \n,\t should be generated within
        the output to beautify the output xml

        This maps to test scenarios module:llsd:test#75
        """
        python_object = {'id': ['string1', 123, {'name': 123}]}

        output_xml = llsd.format_pretty_xml(python_object)

        # check whether the output_xml contains whitespaces and new line character
        whitespaces_count = string.count(output_xml, ' ')
        newline_count = string.count(output_xml, '\n')

        self.assert_(whitespaces_count > 50)
        self.assert_(newline_count > 10)

        # remove all the whitespaces and new line chars from output_xml
        result = self.strip(output_xml)

        # the result should equal to the reuslt of format_xml
        # the xml version tag should be removed before comparing
        format_xml_result = self.llsd.as_xml(python_object)
        self.assertEqual(result[result.find("?>") + 2: len(result)],
                         format_xml_result[format_xml_result.find("?>") + 2: len(format_xml_result)])

    def testLLSDSerializationFailure(self):
        """
        Test serialization function as_xml with an object of non-supported type.
        TypeError should be raised.

        This maps test scenarios module:llsd:test#90
        """
        # make an object not supported by llsd
        python_native_obj = Foo()

        # assert than an exception is raised
        self.assertRaises(TypeError, self.llsd.as_xml, python_native_obj)

    def testParseXMLIncorrectMIME(self):
        """
        Test parse function with llsd in xml format but with incorrect mime type.

        Maps to test scenario module:llsd:test#80
        """
        llsd_xml = """<?xml version="1.0" ?><llsd><real>12.3232</real></llsd>"""

        try:
            self.llsd.parse(llsd_xml, llsd.NOTATION_MIME_TYPE)
            self.fail("LLSDParseError should be raised.")
        except llsd.LLSDParseError:
            pass
        
    def testParseXMLIncorrectMIME2(self):
        """
        Test parse function with llsd in xml format but with incorrect mime type.

        Maps to test scenario module:llsd:test#80
        """
        llsd_xml = """<?xml version="1.0" ?><llsd><real>12.3232</real></llsd>"""

        try:
            self.llsd.parse(llsd_xml, llsd.BINARY_MIME_TYPE)
            self.fail("LLSDParseError should be raised.")
        except llsd.LLSDParseError:
            pass

    def testParseMalformedXML(self):
        """
        Test parse with malformed llsd xml. LLSDParseError should be raised.

        Maps to test scenarios module:llsd:test#77
        """
        malformed_xml = """<?xml version="1.0" ?><llsd>string>123/llsd>"""
        self.assertRaises(llsd.LLSDParseError, llsd.parse, malformed_xml)

    def testParseXMLUnsupportedTag(self):
        """
        Test parse with llsd xml which has non-supported tag. LLSDParseError
        should be raised.

        Maps to test scenario module:llsd:test#83
        """
        unsupported_tag_xml = """<?xml version="1.0" ?><llsd><string>123</string>
                                <lala>1</lala>/llsd>"""
        self.assertRaises(llsd.LLSDParseError, llsd.parse, unsupported_tag_xml)

    def testParseXMLWithoutRootTag(self):
        """
        Test parse with xml which does not have root tag <llsd>.
        LLSDParseError should be raised.

        Maps to test scenario module:llsd:test#84
        """
        no_root_tag_xml = """<array><string>test</string><real>1.3434</real></array>"""

        self.assertRaises(llsd.LLSDParseError, llsd.parse, no_root_tag_xml)

    def testParseXMLUnclosedTag(self):
        """
        Test parse with xml which has unclosed tag.
        LLSDParseError should be raised.

        Maps to test scenario module:llsd:test#85
        """
        unclosed_tag_xml = """<?xml version="1.0" ?><llsd><string>123</string>
                                <integer>12345/llsd>"""
        self.assertRaises(llsd.LLSDParseError, llsd.parse, unclosed_tag_xml)

    def strip(self, the_string):
<<<<<<< HEAD
        """
        Utility method to remove all the whitespace characters from
        the given string.
        """
        return re.sub('\s', '', the_string)

class LLSDBinaryUnitTest(unittest.TestCase):
    """
    This class aggregates all the tests for parse_binary and LLSD.as_binary
    which is the same as module function format_binary. The tests use roundtrip
    test to check the serialization of llsd object and the parsing of binary
    representation of llsd object.

    Note that llsd binary test scenarios maps to module:llsd:test#66 which reuses
    all the test scenarios of llsd xml.
    """
=======
        return re.sub('\s', '', the_string)        

class LLSDBinaryUnitTest(TestBase):
    mode = 'static'
>>>>>>> 2fd26044
    def setUp(self):
        """
        Set up the test class, create a LLSD object and assign to self.llsd.
        """
        self.llsd = llsd.LLSD()

    def roundTrip(self, something):
        """
        Utility method which serialize the passed in object using
        binary format, parse the serialized binary format into object, and
        return the object.
        """
        binary = self.llsd.as_binary(something)
        return self.llsd.parse(binary)

    def testMap(self):
        """
        Test the binary serialization and parse of llsd type : Map.
        """
        map_xml = """
<?xml version="1.0" ?>
<llsd>
<map>
<key>foo</key>
<string>bar</string>
</map>
</llsd>"""

        map_within_map_xml = "\
<?xml version=\"1.0\" ?>\
<llsd>\
<map>\
<key>foo</key>\
<string>bar</string>\
<key>doo</key>\
<map>\
<key>goo</key>\
<string>poo</string>\
</map>\
</map>\
</llsd>"

        blank_map_xml = "\
<llsd>\
<map />\
</llsd>"

        python_map = {"foo" : "bar"}
        python_map_within_map = {"foo":"bar", "doo":{"goo":"poo"}}

        self.assertEqual(python_map, self.roundTrip(self.llsd.parse(map_xml)))
        self.assertEqual(
            python_map_within_map,
            self.roundTrip(self.llsd.parse(map_within_map_xml)))
        self.assertEqual({}, self.roundTrip(self.llsd.parse(blank_map_xml)))

    def testArray(self):
        """
        Test the binary serialization and parse of llsd type : Array.
        """
        array_xml = "\
<?xml version=\"1.0\" ?>\
<llsd>\
<array>\
<string>foo</string>\
<string>bar</string>\
</array>\
</llsd>"
        array_within_array_xml = "\
<?xml version=\"1.0\" ?>\
<llsd>\
<array>\
<string>foo</string>\
<string>bar</string>\
<array>\
<string>foo</string>\
<string>bar</string>\
</array>\
</array>\
</llsd>"
        blank_array_xml = "\
<llsd>\
<array />\
</llsd>"

        python_array = ["foo", "bar"]
        python_array_within_array = ["foo", "bar", ["foo", "bar"]]

        self.assertEqual(
            python_array,
            self.roundTrip(self.llsd.parse(array_xml)))
        self.assertEqual(
            python_array_within_array,
            self.roundTrip(self.llsd.parse(array_within_array_xml)))
        self.assertEqual(
            [],
            self.roundTrip(self.llsd.parse(blank_array_xml)))

    def testString(self):
        """
        Test the binary serialization and parse of llsd type : string.
        """
        normal_xml = """
<?xml version="1.0" ?>
<llsd>
<string>foo</string>
</llsd>"""

        blank_xml = "\
<?xml version=\"1.0\" ?>\
<llsd>\
<string />\
</llsd>"

        self.assertEqual('foo', self.roundTrip(self.llsd.parse(normal_xml)))
        self.assertEqual("", self.roundTrip(self.llsd.parse(blank_xml)))

    def testInteger(self):
        """
        Test the binary serialization and parse of llsd type : integer
        """
        pos_int_xml = "\
<?xml version=\"1.0\" ?>\
<llsd>\
<integer>289343</integer>\
</llsd>"

        neg_int_xml = "\
<?xml version=\"1.0\" ?>\
<llsd>\
<integer>-289343</integer>\
</llsd>"

        blank_int_xml = "\
<?xml version=\"1.0\" ?>\
<llsd>\
<integer />\
</llsd>"

        python_pos_int = 289343
        python_neg_int = -289343

        self.assertEqual(
            python_pos_int,
            self.roundTrip(self.llsd.parse(pos_int_xml)))
        self.assertEqual(
            python_neg_int,
            self.roundTrip(self.llsd.parse(neg_int_xml)))
        self.assertEqual(
            0,
            self.roundTrip(self.llsd.parse(blank_int_xml)))

    def testReal(self):
        """
        Test the binary serialization and parse of llsd type : real.
        """
        pos_real_xml = "\
<?xml version=\"1.0\" ?>\
<llsd>\
<real>2983287453.3</real>\
</llsd>"

        neg_real_xml = "\
<?xml version=\"1.0\" ?>\
<llsd>\
<real>-2983287453.3</real>\
</llsd>"

        blank_real_xml = "\
<?xml version=\"1.0\" ?>\
<llsd>\
<real />\
</llsd>"

        python_pos_real = 2983287453.3
        python_neg_real = -2983287453.3

        self.assertEqual(
            python_pos_real,
            self.roundTrip(self.llsd.parse(pos_real_xml)))
        self.assertEqual(
            python_neg_real,
            self.roundTrip(self.llsd.parse(neg_real_xml)))
        self.assertEqual(
            0,
            self.roundTrip(self.llsd.parse(blank_real_xml)))

    def testBoolean(self):
        """
        Test the binary serialization and parse of llsd type : boolean.
        """
        true_xml = "\
<?xml version=\"1.0\" ?>\
<llsd>\
<boolean>true</boolean>\
</llsd>"

        false_xml = "\
<?xml version=\"1.0\" ?>\
<llsd>\
<boolean>false</boolean>\
</llsd>"

        blank_xml = "\
<?xml version=\"1.0\" ?>\
<llsd>\
<boolean />\
</llsd>"

        self.assertEqual(True, self.roundTrip(self.llsd.parse(true_xml)))
        self.assertEqual(False, self.roundTrip(self.llsd.parse(false_xml)))
        self.assertEqual(False, self.roundTrip(self.llsd.parse(blank_xml)))

    def testDate(self):
        """
        Test the binary serialization and parse of llsd type : date.
        """
        valid_date_xml = "\
<?xml version=\"1.0\" ?>\
<llsd>\
<date>2006-02-01T14:29:53Z</date>\
</llsd>"

        blank_date_xml = "\
<?xml version=\"1.0\" ?>\
<llsd>\
<date />\
</llsd>"
        python_valid_date = datetime(2006, 2, 1, 14, 29, 53)
        python_blank_date = datetime(1970, 1, 1)

        self.assertEqual(
            python_valid_date,
            self.roundTrip(self.llsd.parse(valid_date_xml)))
        self.assertEqual(
            python_blank_date,
            self.roundTrip(self.llsd.parse(blank_date_xml)))

    def testBinary(self):
        """
        Test the binary serialization and parse of llsd type : binary.
        """
        base64_binary_xml = "\
<?xml version=\"1.0\" ?>\
<llsd>\
<binary>dGhlIHF1aWNrIGJyb3duIGZveA==</binary>\
</llsd>"

        foo = self.llsd.parse(base64_binary_xml)
        self.assertEqual(
            llsd.binary("the quick brown fox"),
            self.roundTrip(foo))

    def testUUID(self):
        """
        Test the binary serialization and parse of llsd type : UUID.
        """
        valid_uuid_xml = "\
<?xml version=\"1.0\" ?>\
<llsd>\
<uuid>d7f4aeca-88f1-42a1-b385-b9db18abb255</uuid>\
</llsd>"
        blank_uuid_xml = "\
<?xml version=\"1.0\" ?>\
<llsd>\
<uuid />\
</llsd>"
        self.assertEqual(
            'd7f4aeca-88f1-42a1-b385-b9db18abb255',
            self.roundTrip(str(self.llsd.parse(valid_uuid_xml))))
        self.assertEqual(
            '00000000-0000-0000-0000-000000000000',
            self.roundTrip(str(self.llsd.parse(blank_uuid_xml))))

        binary_uuid = """<?llsd/binary?>\nu\xe1g\xa9D\xd9\x06\x89\x04-\x04\x92\xab\x8e\xaf5\xbf"""

        self.assertEquals(uuid.UUID('e167a944-d906-8904-2d04-92ab8eaf35bf'),
                          llsd.parse(binary_uuid))

    def testURI(self):
        """
        Test the binary serialization and parse of llsd type : URI.
        """
        valid_uri_xml = "\
<?xml version=\"1.0\" ?>\
<llsd>\
<uri>http://sim956.agni.lindenlab.com:12035/runtime/agents</uri>\
</llsd>"

        blank_uri_xml = "\
<?xml version=\"1.0\" ?>\
<llsd>\
<uri />\
</llsd>"

        self.assertEqual(
            'http://sim956.agni.lindenlab.com:12035/runtime/agents',
            self.roundTrip(self.llsd.parse(valid_uri_xml)))
        self.assertEqual(
            None,
            self.roundTrip(self.llsd.parse(blank_uri_xml)))

    def testUndefined(self):
        """
        Test the binary serialization and parse of llsd type : undef.
        """
        undef_xml = "<?xml version=\"1.0\" ?><llsd><undef /></llsd>"
        self.assertEqual(
            None,
            self.roundTrip(self.llsd.parse(undef_xml)))


    def testBinaryOfAllTypes(self):
        """
        Test the binary serialization and parse of a composited llsd object
        which is composited of simple llsd types.
        """
        multi_xml = "\
<?xml version=\"1.0\" ?>\
<llsd>\
<array>\
<array>\
<map>\
<key>content-type</key><string>application/binary</string>\
</map>\
<binary>MTIzNDU2Cg==</binary>\
</array>\
<array>\
<map>\
<key>content-type</key><string>application/exe</string>\
</map>\
<binary>d2hpbGUoMSkgeyBwcmludCAneWVzJ307Cg==</binary>\
</array>\
</array>\
</llsd>"

        multi_python = [
            [{'content-type':'application/binary'},'123456\n'],
            [{'content-type':'application/exe'},"while(1) { print 'yes'};\n"]]

        self.assertEqual(
            multi_python,
            self.roundTrip(self.llsd.parse(multi_xml)))

    def testInvalidBinaryFormat(self):
        """
        Test the parse with an invalid binary format. LLSDParseError should
        be raised.

        Maps to test scenarios : module:llsd:test#78
        """
        invalid_binary = """<?llsd/binary?>\n[\\xx0\{}]]"""

        self.assertRaises(llsd.LLSDParseError, llsd.parse, invalid_binary)

    def testParseBinaryIncorrectMIME(self):
        """
        Test parse with binary format data but has an incorrect MIME type.

        LLSDParseError should be raised.

        Maps to test scenarios : module:llsd:test#81
        """
        binary_data = """<?llsd/binary?>\n[\x00\x00\x00\x02i\x00\x00\x00{i\x00\x00\x00{]"""

        try:
            llsd.parse(binary_data, llsd.XML_MIME_TYPE)
            self.fail("LLSDParseError should be raised.")
        except llsd.LLSDParseError:
            pass

    def testParseBinaryInvlaidBinaryFormat(self):
        """
        Test the parse_binary with an invalid binary format. LLSDParseError
        should be raised.

        Maps to test scenario : module:llsd:test#82
        """
        invalid_binary = """<?llsd/binary?>\n[\\xx0\{}]]"""

        self.assertRaises(llsd.LLSDParseError, llsd.parse_binary, invalid_binary)

    def testAsBinaryWithNonSupportedType(self):
        """
        Test the as_binary with a non-supported python type.

        Maps to test scenario module:llsd:test#89
        """
        # make an object not supported by llsd
        python_native_obj = Foo()

        # assert than an exception is raised
        self.assertRaises(TypeError, self.llsd.as_binary, python_native_obj)
        self.assertRaises(llsd.LLSDParseError, self.llsd.parse, '2')

    def testInvlaidBinaryParse1(self):
        """
        Test with invalid binary format of map.
        """
        invalid_binary = """<?llsd/binary?>\n{\x00\x00\x00\x01k\x00\x00\x00\x06'kaka'i\x00\x00\x00{{"""

        self.assertRaises(llsd.LLSDParseError, self.llsd.parse, invalid_binary)

    def testInvlaidBinaryParse2(self):
        """
        Test with invalid binary format of array.
        """
        invalid_binary = """<?llsd/binary?>\n[\x00\x00\x00\x02i\x00\x00\x00\x01i\x00\x00\x00\x02*"""

        self.assertRaises(llsd.LLSDParseError, self.llsd.parse, invalid_binary)

    def testParseDelimitedString(self):
        """
        Test parse_binary with delimited string.
        """
        delimited_string = """<?llsd/binary?>\n'\\t\\a\\b\\f\\n\\r\\t\\v\\x0f\\p'"""

        self.assertEquals('\t\x07\x08\x0c\n\r\t\x0b\x0fp', llsd.parse(delimited_string))
    

<<<<<<< HEAD
class LLSDPythonXMLUnitTest(unittest.TestCase):
    """
    This class aggregates all the tests for parse_xml(something), LLSD.as_xml(something)
    and format_xml (i.e. same as LLSD.as_xml(something).
    Note that test scenarios for the same input type are all put into single test method. And utility
    method assert_xml_roundtrip is used to test parse_xml and as_xml at the same time.

    NOTE: Tests in this class use the pure python implementation for
    serialization of llsd object to llsd xml format.
    """
=======
class LLSDPythonXMLUnitTest(TestBase):
    mode = 'static'
>>>>>>> 2fd26044
    def setUp(self):
        """
        Set up the tests by creating a LLSD object and assign to seld.llsd.

        Note the cllsd is disabled when setUp to make sure pure python implementation
        for serialization is used. It will be reset when tearDown.
        """
        self.llsd = llsd.LLSD()
        
        # null out cllsd so that we test the pure python
        # implementation.
        self._cllsd = llsd.cllsd
        llsd.cllsd = None

    def tearDown(self):
        """
        Restore the cllsd.
        """
        # restore the cllsd module if it was there in the first place
        llsd.cllsd = self._cllsd

    def assertXMLRoundtrip(self, py, xml):
        """
        Utility method to test parse_xml and as_xml at the same time
        """

        # use parse to check
        parsed_py = self.llsd.parse(xml)
        formatted_xml = self.llsd.as_xml(py)
        self.assertEqual(parsed_py, py)
        self.assertEqual(self.strip(formatted_xml),
                         self.strip(xml))
        self.assertEqual(py, self.llsd.parse(formatted_xml))
        self.assertEqual(self.strip(xml),
                         self.strip(self.llsd.as_xml(parsed_py)))

        # use parse_xml to check again
        parsed_py = llsd.parse_xml(xml)
        formatted_xml = self.llsd.as_xml(py)
        self.assertEqual(parsed_py, py)
        self.assertEqual(self.strip(formatted_xml),
                         self.strip(xml))
        self.assertEqual(py, llsd.parse_xml(formatted_xml))
        self.assertEqual(self.strip(xml),
                         self.strip(self.llsd.as_xml(parsed_py)))
        parsed_py = self.llsd.parse(xml)
        formatted_xml = self.llsd.as_xml(py)
        self.assertEqual(parsed_py, py)
        self.assertEqual(self.strip(formatted_xml),
                         self.strip(xml))
        self.assertEqual(py, self.llsd.parse(formatted_xml))
        self.assertEqual(self.strip(xml),
                         self.strip(self.llsd.as_xml(parsed_py)))

    def testInteger(self):
        """
        Test the parse and serializatioin of input type : integer
        Maps to the test scenarios : module:llsd:test#39 - 41
        """
        pos_int_xml = "\
<?xml version=\"1.0\" ?>\
<llsd>\
<integer>289343</integer>\
</llsd>"

        neg_int_xml = "\
<?xml version=\"1.0\" ?>\
<llsd>\
<integer>-289343</integer>\
</llsd>"

        blank_int_xml = "\
<?xml version=\"1.0\" ?>\
<llsd>\
<integer />\
</llsd>"

        python_pos_int = 289343
        python_neg_int = -289343
        python_blank_int = 0

        self.assertXMLRoundtrip(python_pos_int,
                                  pos_int_xml)
        self.assertXMLRoundtrip(python_neg_int,
                                  neg_int_xml)
        self.assertEqual(python_blank_int, self.llsd.parse(blank_int_xml))

    def testUndefined(self):
        """
        Test the parse and serialization of input type: undef

        Maps to test scenarios module:llsd:test#42
        """
        undef_xml = "<?xml version=\"1.0\" ?><llsd><undef /></llsd>"
        self.assertXMLRoundtrip(None, undef_xml)

    def testBoolean(self):
        """
        Test the parse and serialization of input tye: boolean. -> llsd:test 43 - 45
        """
        true_xml = "\
<?xml version=\"1.0\" ?>\
<llsd>\
<boolean>true</boolean>\
</llsd>"

        false_xml = "\
<?xml version=\"1.0\" ?>\
<llsd>\
<boolean>false</boolean>\
</llsd>"

        blank_xml = "\
<?xml version=\"1.0\" ?>\
<llsd>\
<boolean />\
</llsd>"

        self.assertXMLRoundtrip(True, true_xml)
        self.assertXMLRoundtrip(False, false_xml)
        self.assertEqual(False, self.llsd.parse(blank_xml))

    def testReal(self):
        """
        Test the parse and serialization of input type : real.
        Maps to test scenarios module:llsd:test# 46 - 48
        """
        pos_real_xml = "\
<?xml version=\"1.0\" ?>\
<llsd>\
<real>2983287453.3000002</real>\
</llsd>"

        neg_real_xml = "\
<?xml version=\"1.0\" ?>\
<llsd>\
<real>-2983287453.3000002</real>\
</llsd>"

        blank_real_xml = "\
<?xml version=\"1.0\" ?>\
<llsd>\
<real />\
</llsd>"

        python_pos_real = 2983287453.3
        python_neg_real = -2983287453.3
        python_blank_real = 0.0

        self.assertXMLRoundtrip(python_pos_real,
                                  pos_real_xml)
        self.assertXMLRoundtrip(python_neg_real,
                                  neg_real_xml)
        self.assertEqual(python_blank_real, self.llsd.parse(blank_real_xml))

    def testUUID(self):
        """
        Test the parse and serialization of input type: UUID.
        Maps to test scenarios module:llsd:test#49
        """
        uuid_tests = {
            uuid.UUID(hex='d7f4aeca-88f1-42a1-b385-b9db18abb255'):"\
<?xml version=\"1.0\" ?>\
<llsd>\
<uuid>d7f4aeca-88f1-42a1-b385-b9db18abb255</uuid>\
</llsd>",
            uuid.UUID(int=0):"\
<?xml version=\"1.0\" ?>\
<llsd>\
<uuid />\
</llsd>"}

        for py, xml in uuid_tests.items():
            self.assertXMLRoundtrip(py, xml)


    def testString(self):
        """
        Test the parse and serialization of input type : String.
        Maps to test scenarios module:llsd:test# 50 - 51
        """
        sample_data = {'foo':"\
<?xml version=\"1.0\" ?>\
<llsd>\
<string>foo</string>\
</llsd>",
            '':"\
<?xml version=\"1.0\" ?>\
<llsd>\
<string />\
</llsd>",
            '<xml>&ent;</xml>':"\
<?xml version=\"1.0\" ?>\
<llsd>\
<string>&lt;xml&gt;&amp;ent;&lt;/xml&gt;</string>\
</llsd>"
            }
        for py, xml in sample_data.items():
            self.assertXMLRoundtrip(py, xml)

    def testURI(self):
        """
        Test the parse and serialization of input type: URI.
        Maps to test scenarios module:llsd:test# 52 - 53
        """
        uri_tests = {
            llsd.uri('http://sim956.agni.lindenlab.com:12035/runtime/agents'):"\
<?xml version=\"1.0\" ?>\
<llsd>\
<uri>http://sim956.agni.lindenlab.com:12035/runtime/agents</uri>\
</llsd>"}

        blank_uri_xml = "\
<?xml version=\"1.0\" ?>\
<llsd>\
<uri />\
</llsd>"

        for py, xml in uri_tests.items():
<<<<<<< HEAD
            self.assertXMLRoundtrip(py, xml)
        self.assertEqual(None, self.llsd.parse(blank_uri_xml))

    def testDate(self):
        """
        Test the parse and serialization of input type : Date.
        Maps to test scenarios module:llsd:test#54 - 57
        """
        valid_date_xml = "\
=======
            self.assert_xml_roundtrip(py, xml)
        self.assertEqual('', self.llsd.parse(blank_uri_xml))

    def testUndefined(self):
        undef_xml = "<?xml version=\"1.0\" ?><llsd><undef /></llsd>"
        self.assert_xml_roundtrip(None, undef_xml)

    def test_llsd_serialization_exception(self):
        # make an object not supported by llsd
        python_native_obj = Foo()

        # assert than an exception is raised
        self.assertRaises(TypeError, self.llsd.as_xml, python_native_obj)


    def strip(self, the_string):
        return re.sub('\s', '', the_string)

    def test_segfault(self):
        for i, badstring in enumerate([
            '<?xml \xee\xae\x94 ?>',
            '<?xml \xc4\x9d ?>',
            '<?xml \xc8\x84 ?>',
            '<?xml \xd9\xb5 ?>',
            '<?xml \xd9\xaa ?>',
            '<?xml \xc9\x88 ?>',
            '<?xml \xcb\x8c ?>']):
            self.assertRaises(llsd.LLSDParseError, llsd.parse, badstring)

    def test_fuzz_parsing(self):
        self.fuzz_parsing_base('xml_fuzz',
            (llsd.LLSDParseError, IndexError, ValueError))

    newline_re = re.compile(r'[\r\n]+')
    def test_fuzz_roundtrip(self):
        def normalize(s):
            """ Certain transformations of input data are permitted by
            the spec; this function normalizes a python data structure
            so it receives these transformations as well.
            * codepoints disallowed in xml dropped from strings and unicode objects
            * any sequence of \n and \r compressed into a single \n
            * date objects -> datetime objects (parser only produces datetimes)
            * nan converted to None (just because nan's are incomparable)
            """
            if isinstance(s, (str, unicode)):
                s = llsd.remove_invalid_xml_bytes(s)
                s = self.newline_re.sub('\n', s)
                s = s.replace('\r', '\n')
                s = s.replace('\n\n', '\n')
                if isinstance(s, unicode):
                    s = s.replace(u'\uffff', '')
                    s = s.replace(u'\ufffe', '')
                return s
            if isnan(s):
                return None
            if isinstance(s, date):
                return datetime(s.year, s.month, s.day)
            if isinstance(s, list):
                s = [normalize(x) for x in s]
            if isinstance(s, dict):
                s = dict([(normalize(k), normalize(v))
                          for k,v in s.iteritems()])
            return s

        self.fuzz_roundtrip_base(llsd.format_xml, normalize)

class LLSDBinaryUnitTest(TestBase):
    mode = 'static'
    def setUp(self):
        self.llsd = llsd.LLSD()

    def roundTrip(self, something):
        binary = self.llsd.as_binary(something)
        return self.llsd.parse(binary)

    def testMap(self):
        map_xml = "\
>>>>>>> 2fd26044
<?xml version=\"1.0\" ?>\
<llsd>\
<date>2006-02-01T14:29:53.460000Z</date>\
</llsd>"

        valid_date_xml_no_fractional = "\
<?xml version=\"1.0\" ?>\
<llsd>\
<date>2006-02-01T14:29:53Z</date>\
</llsd>"
        valid_date_xml_filled = "\
<?xml version=\"1.0\" ?>\
<llsd>\
<date>2006-02-01T14:29:05Z</date>\
</llsd>"

        blank_date_xml = "\
<?xml version=\"1.0\" ?>\
<llsd>\
<date />\
</llsd>"


        python_valid_date = datetime(2006, 2, 1, 14, 29, 53, 460000)
        python_valid_date_no_fractional = datetime(2006, 2, 1, 14, 29, 53)
        python_valid_date_filled = datetime(2006, 2, 1, 14, 29, 05)
        python_blank_date = datetime(1970, 1, 1)
        self.assertXMLRoundtrip(python_valid_date,
                                  valid_date_xml)
        self.assertXMLRoundtrip(python_valid_date_no_fractional,
                                  valid_date_xml_no_fractional)
        self.assertXMLRoundtrip(python_valid_date_filled,
                                  valid_date_xml_filled)
        self.assertEqual(python_blank_date, self.llsd.parse(blank_date_xml))

    def testArray(self):
        """
        Test the parse and serialization of input type : Array.
        Maps to test scenarios module:llsd:test# 58 - 60
        """
        # simple array
        array_xml = "\
<?xml version=\"1.0\" ?>\
<llsd>\
<array>\
<string>foo</string>\
<string>bar</string>\
</array>\
</llsd>"
        # composite array
        array_within_array_xml = "\
<?xml version=\"1.0\" ?>\
<llsd>\
<array>\
<string>foo</string>\
<string>bar</string>\
<array>\
<string>foo</string>\
<string>bar</string>\
</array>\
</array>\
</llsd>"
        # blank array
        blank_array_xml = "\
<?xml version=\"1.0\" ?>\
<llsd>\
<array />\
</llsd>"

        python_array = ["foo", "bar"]
        python_array_within_array = ["foo", "bar", ["foo", "bar"]]

        self.assertXMLRoundtrip(python_array, array_xml)
        self.assertXMLRoundtrip(python_array_within_array,
                                  array_within_array_xml)
        self.assertXMLRoundtrip([], blank_array_xml)

    def testMap(self):
        """
        Test the parse and serialization of input type : map.
        Maps to test scenarios module:llsd:test# 61 - 63
        """
        # simple map
        map_xml = "\
<?xml version=\"1.0\" ?>\
<llsd>\
<map>\
<key>foo</key>\
<string>bar</string>\
</map>\
</llsd>"
        # composite map
        map_within_map_xml = "\
<?xml version=\"1.0\" ?>\
<llsd>\
<map>\
<key>foo</key>\
<string>bar</string>\
<key>doo</key>\
<map>\
<key>goo</key>\
<string>poo</string>\
</map>\
</map>\
</llsd>"
        # blank map
        blank_map_xml = "\
<?xml version=\"1.0\" ?>\
<llsd>\
<map />\
</llsd>"

        python_map = {"foo":"bar"}
        python_map_within_map = {"foo":"bar", "doo":{"goo":"poo"}}

        self.assertXMLRoundtrip(python_map, map_xml)
        self.assertXMLRoundtrip(python_map_within_map,
                                  map_within_map_xml)
        self.assertXMLRoundtrip({}, blank_map_xml)

    def testBinary(self):
        """
        Test the parse and serialization of input type : binary.
        Maps to test scenarios module:llsd:test#64
        """
        base64_binary_xml = "\
<?xml version=\"1.0\" ?>\
<llsd>\
<binary>dGhlIHF1aWNrIGJyb3duIGZveA==</binary>\
</llsd>"

        python_binary = llsd.binary("the quick brown fox")
        self.assertXMLRoundtrip(python_binary,
                                  base64_binary_xml)

        blank_binary_xml = """<?xml version="1.0" ?><llsd><binary /></llsd>"""

        python_binary = llsd.binary('');

        self.assertXMLRoundtrip(python_binary, blank_binary_xml)

    def testXMLOfAllTypes(self):
        """
        Test parse_xml with complex xml data which contains all types xml element.
        Maps to test scenarios module:llsd:test#65
        """
        xml_of_all_types = """<?xml version="1.0" encoding="UTF-8"?>
            <llsd>
                <array>
		<string>string1</string>
		<real>3.1415</real>
		<integer>18686</integer>
		<undef/>
		<uri>www.topcoder.com/tc</uri>
		<date>2006-02-01T14:29:53.43Z</date>
			<map>
				<key>region_id</key>
				<uuid>67153d5b-3659-afb4-8510-adda2c034649</uuid>
				<key>scale</key>
				<string>one minute</string>
				<key>simulator statistics</key>
				<map>
					<key>time dilation</key>
					<real>0.9878624</real>
					<key>sim fps</key>
					<real>44.38898</real>
					<key>pysics fps</key>
					<real>44.38906</real>
					<key>agent updates per second</key>
					<real>1.34</real>
					<key>lsl instructions per second</key>
					<real>0</real>
					<key>total task count</key>
					<real>4</real>
					<key>active task count</key>
					<real>0</real>
					<key>active script count</key>
					<real>4</real>
					<key>main agent count</key>
					<real>0</real>
					<key>child agent count</key>
					<real>0</real>
					<key>inbound packets per second</key>
					<real>1.228283</real>
					<key>outbound packets per second</key>
					<real>1.277508</real>
					<key>pending downloads</key>
					<real>0</real>
					<key>pending uploads</key>
					<real>0.0001096525</real>
					<key>frame ms</key>
					<real>0.7757886</real>
					<key>net ms</key>
					<real>0.3152919</real>
					<key>sim other ms</key>
					<real>0.1826937</real>
					<key>sim physics ms</key>
					<real>0.04323055</real>
					<key>agent ms</key>
					<real>0.01599029</real>
					<key>image ms</key>
					<real>0.01865955</real>
					<key>script ms</key>
					<real>0.1338836</real>
				</map>
			</map>
		</array>
	</llsd>"""

        python_object = ['string1', 3.1415, 18686, None,
            'www.topcoder.com/tc', datetime(2006, 2, 1, 14, 29, 53, 430000),
            {'scale': 'one minute', 'region_id':
            uuid.UUID('67153d5b-3659-afb4-8510-adda2c034649'),
            'simulator statistics': {'total task count': 4.0, 'active task count': 0.0,
            'time dilation': 0.9878624, 'lsl instructions per second': 0.0, 'frame ms':
            0.7757886, 'agent ms': 0.01599029, 'sim other ms': 0.1826937,
            'pysics fps': 44.38906, 'outbound packets per second': 1.277508,
            'pending downloads': 0.0, 'pending uploads': 0.0001096525, 'net ms': 0.3152919,
            'agent updates per second': 1.34, 'inbound packets per second':
            1.228283, 'script ms': 0.1338836, 'main agent count': 0.0,
            'active script count': 4.0, 'image ms': 0.01865955, 'sim physics ms':
            0.04323055, 'child agent count': 0.0, 'sim fps': 44.38898}}]

        parsed_python = llsd.parse(xml_of_all_types)

        self.assertEqual(python_object, parsed_python)

    def testFormatPrettyXML(self):
        """
        Test the format_pretty_xml function, characters like \n,\t should be generated within
        the output to beautify the output xml"

        This maps to test scenarios module:llsd:test#75
        """
        python_object = {'id': ['string1', 123, {'name': 123}]}

        output_xml = llsd.format_pretty_xml(python_object)

        # check whether the output_xml contains whitespaces and new line character
        whitespaces_count = string.count(output_xml, ' ')
        newline_count = string.count(output_xml, '\n')

        self.assert_(whitespaces_count > 50)
        self.assert_(newline_count > 10)

        # remove all the whitespaces and new line chars from output_xml
        result = self.strip(output_xml)

        # the result should equal to the reuslt of format_xml
        # the xml version tag should be removed before comparing
        format_xml_result = self.llsd.as_xml(python_object)
        self.assertEqual(result[result.find("?>") + 2: len(result)],
                         format_xml_result[format_xml_result.find("?>") + 2: len(format_xml_result)])

    def testLLSDSerializationFailure(self):
        """
        Test serialization function as_xml with an object of non-supported type.
        TypeError should be raised.

        This maps test scenarios module:llsd:test#90
        """
        # make an object not supported by llsd
        python_native_obj = Foo()

        # assert than an exception is raised
        self.assertRaises(TypeError, self.llsd.as_xml, python_native_obj)

    def testParseXMLIncorrectMIME(self):
        """
        Test parse function with llsd in xml format but with incorrect mime type.

        Maps to test scenario module:llsd:test#80
        """
        llsd_xml = """<?xml version="1.0" ?><llsd><real>12.3232</real></llsd>"""

        try:
            self.llsd.parse(llsd_xml, llsd.NOTATION_MIME_TYPE)
            self.fail("LLSDParseError should be raised.")
        except llsd.LLSDParseError:
            pass

    def testParseXMLIncorrectMIME2(self):
        """
        Test parse function with llsd in xml format but with incorrect mime type.

        Maps to test scenario module:llsd:test#80
        """
        llsd_xml = """<?xml version="1.0" ?><llsd><real>12.3232</real></llsd>"""

        try:
            self.llsd.parse(llsd_xml, llsd.BINARY_MIME_TYPE)
            self.fail("LLSDParseError should be raised.")
        except llsd.LLSDParseError:
            pass

    def testParseMalformedXML(self):
        """
        Test parse with malformed llsd xml. LLSDParseError should be raised.

        Maps to test scenarios module:llsd:test#77
        """
        malformed_xml = """<?xml version="1.0" ?><llsd>string>123/llsd>"""
        self.assertRaises(llsd.LLSDParseError, llsd.parse, malformed_xml)

    def testParseXMLUnsupportedTag(self):
        """
        Test parse with llsd xml which has non-supported tag. LLSDParseError
        should be raised.

        Maps to test scenario module:llsd:test#83
        """
        unsupported_tag_xml = """<?xml version="1.0" ?><llsd><string>123</string>
                                <lala>1</lala>/llsd>"""
        self.assertRaises(llsd.LLSDParseError, llsd.parse, unsupported_tag_xml)

    def testParseXMLWithoutRootTag(self):
        """
        Test parse with xml which does not have root tag <llsd>.
        LLSDParseError should be raised.

        Maps to test scenario module:llsd:test#84
        """
        no_root_tag_xml = """<array><string>test</string><real>1.3434</real></array>"""

        self.assertRaises(llsd.LLSDParseError, llsd.parse, no_root_tag_xml)

    def testParseXMLUnclosedTag(self):
        """
        Test parse with xml which has unclosed tag.
        LLSDParseError should be raised.

        Maps to test scenario module:llsd:test#85
        """
        unclosed_tag_xml = """<?xml version="1.0" ?><llsd><string>123</string>
                                <integer>12345/llsd>"""
        self.assertRaises(llsd.LLSDParseError, llsd.parse, unclosed_tag_xml)

    def strip(self, the_string):
        """
        Utility method to remove all the whitespace characters from
        the given string.
        """
        return re.sub('\s', '', the_string)

<<<<<<< HEAD
class LLSDStressTest(unittest.TestCase):
    """
    This class aggregates all the stress tests for llsd.
    """

    # python object used for testing
    python_object = [{'destination': 'http://secondlife.com'}, {'version':
            1}, {'modification_date': datetime(2006, 2, 1, 14, 29, 53,
                                               460000)}, {'first_name': 'Phoenix', 'last_name': 'Linden', 'granters':
            [uuid.UUID('a2e76fcd-9360-4f6d-a924-000000000003')], 'look_at': [-0.043753,
            -0.999042, 0.0], 'attachment_data': [{'attachment_point':
            2, 'item_id': uuid.UUID('d6852c11-a74e-309a-0462-50533f1ef9b3'),
            'asset_id': uuid.UUID('c69b29b1-8944-58ae-a7c5-2ca7b23e22fb')},
            {'attachment_point': 10, 'item_id':
            uuid.UUID('ff852c22-a74e-309a-0462-50533f1ef900'), 'asset_id':
            uuid.UUID('5868dd20-c25a-47bd-8b4c-dedc99ef9479')}], 'session_id':
            uuid.UUID('2c585cec-038c-40b0-b42e-a25ebab4d132'), 'agent_id':
            uuid.UUID('3c115e51-04f4-523c-9fa6-98aff1034730'), 'circuit_code': 1075,
            'position': [70.9247, 254.378,
            38.7304]}]

    # how many times to run
    number = 5000

    def testParseAndFormatXMLStress(self):
        """
        Stress test for parse_xml and as_xml.

        Maps to test scenraio module:llsd:test#95
        """
        t = time.clock()
        for i in range(0, self.number):
            x = llsd.format_xml(self.python_object)
        delta = time.clock() - t
        print "format_xml", str(self.number), " times takes total :", delta, "secs"
        print "average time:", delta / self.number, "secs"
=======
        self.assertEqual(
            'http://sim956.agni.lindenlab.com:12035/runtime/agents',
            self.roundTrip(self.llsd.parse(valid_uri_xml)))
        self.assertEqual(
            '',
            self.roundTrip(self.llsd.parse(blank_uri_xml)))
>>>>>>> 2fd26044

        t = time.clock()
        for i in range(0, self.number):
            r = llsd.parse(x)
        delta = time.clock() - t
        print "parse_xml", str(self.number), " times takes total :", delta, "secs"
        print "average time:", delta / self.number, "secs"


    def testParseAndFormatNotationStress(self):
        """
        Stress test for parse_notation and as_notation.

        Maps to test scenario module:llsd:test#96
        """
        t = time.clock()
        for i in range(0, self.number):
            x = llsd.format_notation(self.python_object)
        delta = time.clock() - t
        print "format_notation", str(self.number), " times takes total :", delta, "secs"
        print "average time:", delta / self.number, "secs"

        t = time.clock()
        for i in range(0, self.number):
            r = llsd.parse(x)
        delta = time.clock() - t
        print "parse_notation", str(self.number), " times takes total :", delta, "secs"
        print "average time:", delta / self.number, "secs"

    def testParseAndFormatBinaryStress(self):
        """
        Stress test for parse_binary and as_binary.

<<<<<<< HEAD
        Maps to test scenarios module:llsd:test#97,98
        """
=======
    

    def dtestBench(self):
        obj = {'a':{'a1':12, 'a2':123.45}, 'b':[1234555, None],
               'c':"this is some xml: <xml> &amp;",
               'd':['a','small','little','text']}
        for i in range(0, 5000):
            x = llsd.format_xml(obj)
        n = 10000
        import time
>>>>>>> 2fd26044
        t = time.clock()
        for i in range(0, self.number):
            x = llsd.format_binary(self.python_object)
        delta = time.clock() - t
<<<<<<< HEAD
        print "format_binary", str(self.number), " times takes total :", delta, "secs"
        print "average time:", delta / self.number, "secs"
=======
        print "Time:", delta
    
    def test_fuzz_parsing(self):
        self.fuzz_parsing_base('binary_fuzz',
            (llsd.LLSDParseError, IndexError, ValueError))
    
    def test_fuzz_roundtrip(self):
        def normalize(s):
            """ Certain transformations of input data are permitted by
            the spec; this function normalizes a python data structure
            so it receives these transformations as well.
            * date objects -> datetime objects (parser only produces datetimes)
            * fractional seconds dropped from datetime objects
            * integral values larger than a signed 32-bit int become wrapped
            * integral values larger than an unsigned 32-bit int become 0
            * nan converted to None (just because nan's are incomparable)
            """
            if isnan(s):
                return None
            if isinstance(s, (int, long)):
                if (s > (2<<30) - 1 or
                    s < -(2<<30)):
                    return struct.unpack('!i', struct.pack('!i', s))[0]
            if isinstance(s, date):
                return datetime(s.year, s.month, s.day)
            if isinstance(s, datetime):
                return datetime(s.year, s.month, s.day, s.hour, s.minute, s.second)
            if isinstance(s, (list, tuple)):
                s = [normalize(x) for x in s]
            if isinstance(s, dict):
                s = dict([(normalize(k), normalize(v))
                          for k,v in s.iteritems()])
            return s

        self.fuzz_roundtrip_base(llsd.format_binary, normalize)
>>>>>>> 2fd26044

        t = time.clock()
        for i in range(0, self.number):
            r = llsd.parse(x)
        delta = time.clock() - t
        print "parse_binary", str(self.number), " times takes total :", delta, "secs"
        print "average time:", delta / self.number, "secs"
        
if __name__ == '__main__':
    unittest.main()<|MERGE_RESOLUTION|>--- conflicted
+++ resolved
@@ -4,7 +4,6 @@
 @brief Types as well as parsing and formatting functions for handling LLSD.
 """
 
-<<<<<<< HEAD
 # $LicenseInfo:firstyear=2006&license=mit$
 #
 # Copyright (c) 2006-2009, Linden Research, Inc.
@@ -29,12 +28,9 @@
 # $/LicenseInfo$
 
 import base64
-from datetime import datetime
-=======
+from datetime import datetime, date
 from itertools import islice
-from datetime import datetime, tzinfo, timedelta, date
 import pprint
->>>>>>> 2fd26044
 import re
 import string
 import time
@@ -50,24 +46,13 @@
     Simple Mock Class used for testing.
     """
     pass
-
-<<<<<<< HEAD
-
-class LLSDNotationUnitTest(unittest.TestCase):
-    """
-    This class aggregates all the tests for parse_notation(something),
-    LLSD.as_notation(something) and format_notation (i.e. same as
-    LLSD.as_notation(something).  Note that test scenarios for the
-    same input type are all put into single test method. And utility
-    method assert_notation_roundtrip is used to test parse_notation
-    and as_notation at the same time.
-    """
-=======
+    
 try:
     from math import isnan
 except ImportError:
     def isnan(x):
         return x != x
+
 
 sample_llsd_object = {'a':{'a1':12, 'a2':123.45}, 'b':[1234555, None],
                       'c':"this is some xml: <xml> &amp;",
@@ -117,9 +102,16 @@
                 print "Failed to parse", repr(text)
                 raise
 
+
 class LLSDNotationUnitTest(TestBase):
-    mode = 'static'
->>>>>>> 2fd26044
+    """
+    This class aggregates all the tests for parse_notation(something),
+    LLSD.as_notation(something) and format_notation (i.e. same as
+    LLSD.as_notation(something).  Note that test scenarios for the
+    same input type are all put into single test method. And utility
+    method assert_notation_roundtrip is used to test parse_notation
+    and as_notation at the same time.
+    """
     def setUp(self):
         """
         Set up the test class
@@ -180,7 +172,6 @@
         python_pos_int = 123456
         python_neg_int = -123457890
 
-<<<<<<< HEAD
         self.assertNotationRoundtrip(python_pos_int,
                                        pos_int_notation)
         self.assertNotationRoundtrip(python_neg_int,
@@ -211,23 +202,6 @@
             (False, "f"),
             (False, "0")
         ]
-=======
-    def testString(self):
-        sample_data = [('have a nice day',"'have a nice day'"),
-                       ('have a nice day','"have a nice day"'),
-                       ('have a nice day','s(15)"have a nice day"'),
-                       ('have a "nice" day','\'have a "nice" day\''),
-                       ('have a "nice" day','"have a \\"nice\\" day"'),
-                       ('have a "nice" day','s(17)"have a "nice" day"'),
-                       ("have a 'nice' day","'have a \\'nice\\' day'"),
-                       ("have a 'nice' day",'"have a \'nice\' day"'),
-                       ("have a 'nice' day",'s(17)"have a \'nice\' day"'),
-                       (u"Kanji: '\u5c0f\u5fc3\u8005'",
-                       "'Kanji: \\'\xe5\xb0\x8f\xe5\xbf\x83\xe8\x80\x85\\''"),
-                       (u"Kanji: '\u5c0f\u5fc3\u8005'",
-                       "\"Kanji: '\\xe5\\xb0\\x8f\\xe5\\xbf\\x83\\xe8\\x80\\x85'\"")
-                 ]
->>>>>>> 2fd26044
         for py, notation in sample_data:
             is_alternate_notation = False
             if notation not in ("true", "false"):
@@ -238,17 +212,12 @@
         self.assertEqual(False, self.llsd.parse(blank_notation))
 
     def testReal(self):
-<<<<<<< HEAD
         """
         Test the input type: real.
         Maps to test scenarios module:llsd:test#18-20
         """
-        pos_real_notation = "r2983287453.3"
-        neg_real_notation = "r-2983287453.3"
-=======
         pos_real_notation = "r2983287453.3000002"
         neg_real_notation = "r-2983287453.3000002"
->>>>>>> 2fd26044
         blank_real_notation = "r0"
 
         python_pos_real = 2983287453.3
@@ -289,9 +258,9 @@
             ("have a 'nice' day", "'have a \\'nice\\' day'"),
             ("have a 'nice' day", '"have a \'nice\' day"'),
             ("have a 'nice' day", 's(17)"have a \'nice\' day"'),
-            ("Kanji: '\xe5\xb0\x8f\xe5\xbf\x83\xe8\x80\x85'",
+            (u"Kanji: '\u5c0f\u5fc3\u8005'",
              "'Kanji: \\'\xe5\xb0\x8f\xe5\xbf\x83\xe8\x80\x85\\''"),
-            ("Kanji: '\xe5\xb0\x8f\xe5\xbf\x83\xe8\x80\x85'",
+            (u"Kanji: '\u5c0f\u5fc3\u8005'",
              "\"Kanji: '\\xe5\\xb0\\x8f\\xE5\\xbf\\x83\\xe8\\x80\\x85'\""),
              ('\a\b\f\n\r\t\v', '"\\a\\b\\f\\n\\r\\t\\v"')
         ]
@@ -317,9 +286,7 @@
             if notation[1] != '"':
                 is_alternate_notation = True
             self.assertNotationRoundtrip(py, notation, is_alternate_notation)
-
-        # test black uri notation, the result should be None
-        self.assertEqual(None, self.llsd.parse(blank_uri_notation))
+        self.assertEqual('', self.llsd.parse(blank_uri_notation))
 
     def testDate(self):
         """
@@ -389,18 +356,9 @@
         # blank map
         blank_map_notation = "{}"
 
-<<<<<<< HEAD
         python_map = {"foo":"bar"}
         python_map_within_map = {"foo":"bar", "doo":{"goo":"poo"}}
         python_blank_map = {}
-=======
-        for py, notation in uri_tests.items():
-            is_alternate_notation = False
-            if notation[1] != '"':
-                is_alternate_notation = True
-            self.assert_notation_roundtrip(py, notation, is_alternate_notation)
-        self.assertEqual('', self.llsd.parse(blank_uri_notation))
->>>>>>> 2fd26044
 
         self.assertNotationRoundtrip(python_map, map_notation)
         self.assertNotationRoundtrip(python_map_within_map,
@@ -493,7 +451,6 @@
         # assert than an exception is raised
         self.assertRaises(TypeError, self.llsd.as_notation, python_native_obj)
         self.assertRaises(llsd.LLSDParseError, self.llsd.parse, '2')
-<<<<<<< HEAD
 
     def testParseNotationInvalidNotation1(self):
         """
@@ -586,20 +543,8 @@
             self.fail("LLSDParseError should be raised.")
         except llsd.LLSDParseError:
             pass
-
-class LLSDXMLUnitTest(unittest.TestCase):
-    """
-    This class aggregates all the tests for parse_xml(something), LLSD.as_xml(something)
-    and format_xml (i.e. same as LLSD.as_xml(something).
-    Note that test scenarios for the same input type are all put into single test method. And utility
-    method assert_xml_roundtrip is used to test parse_xml and as_xml at the same time.
-
-    On the non-windows platform, tests in this class will be run based on the c
-    extension cllsd.c. Pure python implemention will be tested in
-    LLSDPythonXMLUnitTest.
-    """
-=======
-        
+            
+            
     def test_fuzz_parsing(self):
         self.fuzz_parsing_base('notation_fuzz',
             (llsd.LLSDParseError, IndexError, ValueError))
@@ -629,13 +574,21 @@
                 s = dict([(normalize(k), normalize(v))
                           for k,v in s.iteritems()])
             return s
-
+ 
         self.fuzz_roundtrip_base(llsd.format_notation, normalize)
 
 
 class LLSDXMLUnitTest(TestBase):
-    mode = 'static'
->>>>>>> 2fd26044
+    """
+    This class aggregates all the tests for parse_xml(something), LLSD.as_xml(something)
+    and format_xml (i.e. same as LLSD.as_xml(something).
+    Note that test scenarios for the same input type are all put into single test method. And utility
+    method assert_xml_roundtrip is used to test parse_xml and as_xml at the same time.
+
+    On the non-windows platform, tests in this class will be run based on the c
+    extension cllsd.c. Pure python implemention will be tested in
+    LLSDPythonXMLUnitTest.
+    """
     def setUp(self):
         """
         Create a LLSD object
@@ -838,7 +791,7 @@
 
         for py, xml in uri_tests.items():
             self.assertXMLRoundtrip(py, xml)
-        self.assertEqual(None, self.llsd.parse(blank_uri_xml))
+        self.assertEqual('', self.llsd.parse(blank_uri_xml))
 
     def testDate(self):
         """
@@ -958,14 +911,8 @@
 <map />\
 </llsd>"
 
-<<<<<<< HEAD
         python_map = {"foo":"bar"}
         python_map_within_map = {"foo":"bar", "doo":{"goo":"poo"}}
-=======
-        for py, xml in uri_tests.items():
-            self.assert_xml_roundtrip(py, xml)
-        self.assertEqual('', self.llsd.parse(blank_uri_xml))
->>>>>>> 2fd26044
 
         self.assertXMLRoundtrip(python_map, map_xml)
         self.assertXMLRoundtrip(python_map_within_map,
@@ -1190,14 +1137,13 @@
         self.assertRaises(llsd.LLSDParseError, llsd.parse, unclosed_tag_xml)
 
     def strip(self, the_string):
-<<<<<<< HEAD
         """
         Utility method to remove all the whitespace characters from
         the given string.
         """
         return re.sub('\s', '', the_string)
 
-class LLSDBinaryUnitTest(unittest.TestCase):
+class LLSDBinaryUnitTest(TestBase):
     """
     This class aggregates all the tests for parse_binary and LLSD.as_binary
     which is the same as module function format_binary. The tests use roundtrip
@@ -1207,12 +1153,6 @@
     Note that llsd binary test scenarios maps to module:llsd:test#66 which reuses
     all the test scenarios of llsd xml.
     """
-=======
-        return re.sub('\s', '', the_string)        
-
-class LLSDBinaryUnitTest(TestBase):
-    mode = 'static'
->>>>>>> 2fd26044
     def setUp(self):
         """
         Set up the test class, create a LLSD object and assign to self.llsd.
@@ -1512,7 +1452,7 @@
             'http://sim956.agni.lindenlab.com:12035/runtime/agents',
             self.roundTrip(self.llsd.parse(valid_uri_xml)))
         self.assertEqual(
-            None,
+            '',
             self.roundTrip(self.llsd.parse(blank_uri_xml)))
 
     def testUndefined(self):
@@ -1631,10 +1571,44 @@
         delimited_string = """<?llsd/binary?>\n'\\t\\a\\b\\f\\n\\r\\t\\v\\x0f\\p'"""
 
         self.assertEquals('\t\x07\x08\x0c\n\r\t\x0b\x0fp', llsd.parse(delimited_string))
+        
+    def test_fuzz_parsing(self):
+        self.fuzz_parsing_base('binary_fuzz',
+            (llsd.LLSDParseError, IndexError, ValueError))
     
-
-<<<<<<< HEAD
-class LLSDPythonXMLUnitTest(unittest.TestCase):
+    def test_fuzz_roundtrip(self):
+        def normalize(s):
+            """ Certain transformations of input data are permitted by
+            the spec; this function normalizes a python data structure
+            so it receives these transformations as well.
+            * date objects -> datetime objects (parser only produces datetimes)
+            * fractional seconds dropped from datetime objects
+            * integral values larger than a signed 32-bit int become wrapped
+            * integral values larger than an unsigned 32-bit int become 0
+            * nan converted to None (just because nan's are incomparable)
+            """
+            if isnan(s):
+                return None
+            if isinstance(s, (int, long)):
+                if (s > (2<<30) - 1 or
+                    s < -(2<<30)):
+                    return struct.unpack('!i', struct.pack('!i', s))[0]
+            if isinstance(s, date):
+                return datetime(s.year, s.month, s.day)
+            if isinstance(s, datetime):
+                return datetime(s.year, s.month, s.day, s.hour, s.minute, s.second)
+            if isinstance(s, (list, tuple)):
+                s = [normalize(x) for x in s]
+            if isinstance(s, dict):
+                s = dict([(normalize(k), normalize(v))
+                          for k,v in s.iteritems()])
+            return s
+
+        self.fuzz_roundtrip_base(llsd.format_binary, normalize)
+
+    
+
+class LLSDPythonXMLUnitTest(TestBase):
     """
     This class aggregates all the tests for parse_xml(something), LLSD.as_xml(something)
     and format_xml (i.e. same as LLSD.as_xml(something).
@@ -1644,10 +1618,6 @@
     NOTE: Tests in this class use the pure python implementation for
     serialization of llsd object to llsd xml format.
     """
-=======
-class LLSDPythonXMLUnitTest(TestBase):
-    mode = 'static'
->>>>>>> 2fd26044
     def setUp(self):
         """
         Set up the tests by creating a LLSD object and assign to seld.llsd.
@@ -1867,9 +1837,8 @@
 </llsd>"
 
         for py, xml in uri_tests.items():
-<<<<<<< HEAD
             self.assertXMLRoundtrip(py, xml)
-        self.assertEqual(None, self.llsd.parse(blank_uri_xml))
+        self.assertEqual('', self.llsd.parse(blank_uri_xml))
 
     def testDate(self):
         """
@@ -1877,85 +1846,6 @@
         Maps to test scenarios module:llsd:test#54 - 57
         """
         valid_date_xml = "\
-=======
-            self.assert_xml_roundtrip(py, xml)
-        self.assertEqual('', self.llsd.parse(blank_uri_xml))
-
-    def testUndefined(self):
-        undef_xml = "<?xml version=\"1.0\" ?><llsd><undef /></llsd>"
-        self.assert_xml_roundtrip(None, undef_xml)
-
-    def test_llsd_serialization_exception(self):
-        # make an object not supported by llsd
-        python_native_obj = Foo()
-
-        # assert than an exception is raised
-        self.assertRaises(TypeError, self.llsd.as_xml, python_native_obj)
-
-
-    def strip(self, the_string):
-        return re.sub('\s', '', the_string)
-
-    def test_segfault(self):
-        for i, badstring in enumerate([
-            '<?xml \xee\xae\x94 ?>',
-            '<?xml \xc4\x9d ?>',
-            '<?xml \xc8\x84 ?>',
-            '<?xml \xd9\xb5 ?>',
-            '<?xml \xd9\xaa ?>',
-            '<?xml \xc9\x88 ?>',
-            '<?xml \xcb\x8c ?>']):
-            self.assertRaises(llsd.LLSDParseError, llsd.parse, badstring)
-
-    def test_fuzz_parsing(self):
-        self.fuzz_parsing_base('xml_fuzz',
-            (llsd.LLSDParseError, IndexError, ValueError))
-
-    newline_re = re.compile(r'[\r\n]+')
-    def test_fuzz_roundtrip(self):
-        def normalize(s):
-            """ Certain transformations of input data are permitted by
-            the spec; this function normalizes a python data structure
-            so it receives these transformations as well.
-            * codepoints disallowed in xml dropped from strings and unicode objects
-            * any sequence of \n and \r compressed into a single \n
-            * date objects -> datetime objects (parser only produces datetimes)
-            * nan converted to None (just because nan's are incomparable)
-            """
-            if isinstance(s, (str, unicode)):
-                s = llsd.remove_invalid_xml_bytes(s)
-                s = self.newline_re.sub('\n', s)
-                s = s.replace('\r', '\n')
-                s = s.replace('\n\n', '\n')
-                if isinstance(s, unicode):
-                    s = s.replace(u'\uffff', '')
-                    s = s.replace(u'\ufffe', '')
-                return s
-            if isnan(s):
-                return None
-            if isinstance(s, date):
-                return datetime(s.year, s.month, s.day)
-            if isinstance(s, list):
-                s = [normalize(x) for x in s]
-            if isinstance(s, dict):
-                s = dict([(normalize(k), normalize(v))
-                          for k,v in s.iteritems()])
-            return s
-
-        self.fuzz_roundtrip_base(llsd.format_xml, normalize)
-
-class LLSDBinaryUnitTest(TestBase):
-    mode = 'static'
-    def setUp(self):
-        self.llsd = llsd.LLSD()
-
-    def roundTrip(self, something):
-        binary = self.llsd.as_binary(something)
-        return self.llsd.parse(binary)
-
-    def testMap(self):
-        map_xml = "\
->>>>>>> 2fd26044
 <?xml version=\"1.0\" ?>\
 <llsd>\
 <date>2006-02-01T14:29:53.460000Z</date>\
@@ -2299,8 +2189,54 @@
         the given string.
         """
         return re.sub('\s', '', the_string)
-
-<<<<<<< HEAD
+        
+    def test_segfault(self):
+        for i, badstring in enumerate([
+            '<?xml \xee\xae\x94 ?>',
+            '<?xml \xc4\x9d ?>',
+            '<?xml \xc8\x84 ?>',
+            '<?xml \xd9\xb5 ?>',
+            '<?xml \xd9\xaa ?>',
+            '<?xml \xc9\x88 ?>',
+            '<?xml \xcb\x8c ?>']):
+            self.assertRaises(llsd.LLSDParseError, llsd.parse, badstring)
+
+    def test_fuzz_parsing(self):
+        self.fuzz_parsing_base('xml_fuzz',
+            (llsd.LLSDParseError, IndexError, ValueError))
+
+    newline_re = re.compile(r'[\r\n]+')
+    def test_fuzz_roundtrip(self):
+        def normalize(s):
+            """ Certain transformations of input data are permitted by
+            the spec; this function normalizes a python data structure
+            so it receives these transformations as well.
+            * codepoints disallowed in xml dropped from strings and unicode objects
+            * any sequence of \n and \r compressed into a single \n
+            * date objects -> datetime objects (parser only produces datetimes)
+            * nan converted to None (just because nan's are incomparable)
+            """
+            if isinstance(s, (str, unicode)):
+                s = llsd.remove_invalid_xml_bytes(s)
+                s = self.newline_re.sub('\n', s)
+                s = s.replace('\r', '\n')
+                s = s.replace('\n\n', '\n')
+                if isinstance(s, unicode):
+                    s = s.replace(u'\uffff', '')
+                    s = s.replace(u'\ufffe', '')
+                return s
+            if isnan(s):
+                return None
+            if isinstance(s, date):
+                return datetime(s.year, s.month, s.day)
+            if isinstance(s, list):
+                s = [normalize(x) for x in s]
+            if isinstance(s, dict):
+                s = dict([(normalize(k), normalize(v))
+                          for k,v in s.iteritems()])
+            return s
+
+
 class LLSDStressTest(unittest.TestCase):
     """
     This class aggregates all the stress tests for llsd.
@@ -2337,14 +2273,6 @@
         delta = time.clock() - t
         print "format_xml", str(self.number), " times takes total :", delta, "secs"
         print "average time:", delta / self.number, "secs"
-=======
-        self.assertEqual(
-            'http://sim956.agni.lindenlab.com:12035/runtime/agents',
-            self.roundTrip(self.llsd.parse(valid_uri_xml)))
-        self.assertEqual(
-            '',
-            self.roundTrip(self.llsd.parse(blank_uri_xml)))
->>>>>>> 2fd26044
 
         t = time.clock()
         for i in range(0, self.number):
@@ -2378,65 +2306,14 @@
         """
         Stress test for parse_binary and as_binary.
 
-<<<<<<< HEAD
         Maps to test scenarios module:llsd:test#97,98
         """
-=======
-    
-
-    def dtestBench(self):
-        obj = {'a':{'a1':12, 'a2':123.45}, 'b':[1234555, None],
-               'c':"this is some xml: <xml> &amp;",
-               'd':['a','small','little','text']}
-        for i in range(0, 5000):
-            x = llsd.format_xml(obj)
-        n = 10000
-        import time
->>>>>>> 2fd26044
         t = time.clock()
         for i in range(0, self.number):
             x = llsd.format_binary(self.python_object)
         delta = time.clock() - t
-<<<<<<< HEAD
         print "format_binary", str(self.number), " times takes total :", delta, "secs"
         print "average time:", delta / self.number, "secs"
-=======
-        print "Time:", delta
-    
-    def test_fuzz_parsing(self):
-        self.fuzz_parsing_base('binary_fuzz',
-            (llsd.LLSDParseError, IndexError, ValueError))
-    
-    def test_fuzz_roundtrip(self):
-        def normalize(s):
-            """ Certain transformations of input data are permitted by
-            the spec; this function normalizes a python data structure
-            so it receives these transformations as well.
-            * date objects -> datetime objects (parser only produces datetimes)
-            * fractional seconds dropped from datetime objects
-            * integral values larger than a signed 32-bit int become wrapped
-            * integral values larger than an unsigned 32-bit int become 0
-            * nan converted to None (just because nan's are incomparable)
-            """
-            if isnan(s):
-                return None
-            if isinstance(s, (int, long)):
-                if (s > (2<<30) - 1 or
-                    s < -(2<<30)):
-                    return struct.unpack('!i', struct.pack('!i', s))[0]
-            if isinstance(s, date):
-                return datetime(s.year, s.month, s.day)
-            if isinstance(s, datetime):
-                return datetime(s.year, s.month, s.day, s.hour, s.minute, s.second)
-            if isinstance(s, (list, tuple)):
-                s = [normalize(x) for x in s]
-            if isinstance(s, dict):
-                s = dict([(normalize(k), normalize(v))
-                          for k,v in s.iteritems()])
-            return s
-
-        self.fuzz_roundtrip_base(llsd.format_binary, normalize)
->>>>>>> 2fd26044
 
         t = time.clock()
         for i in range(0, self.number):
